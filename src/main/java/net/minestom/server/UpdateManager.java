--- conflicted
+++ resolved
@@ -72,28 +72,27 @@
                     return;
                 }
 
-                long currentTime = System.nanoTime();
-                final long tickStart = System.currentTimeMillis();
-
-                // Tick start callbacks
-                doTickCallback(tickStartCallbacks, tickStart);
-
-                // Waiting players update (newly connected clients waiting to get into the server)
-                entityManager.updateWaitingPlayers();
-
-                // Keep Alive Handling
-                entityManager.handleKeepAlive(tickStart);
-
-                // Server tick (chunks/entities)
-                serverTick(tickStart);
-
-                // the time that the tick took in nanoseconds
-                final long tickTime = System.nanoTime() - currentTime;
-
-                // Tick end callbacks
-                doTickCallback(tickEndCallbacks, tickTime / 1000000L);
-
-<<<<<<< HEAD
+            long currentTime = System.nanoTime();
+            final long tickStart = System.currentTimeMillis();
+
+            // Tick start callbacks
+            doTickCallback(tickStartCallbacks, tickStart);
+
+            // Waiting players update (newly connected clients waiting to get into the server)
+            entityManager.updateWaitingPlayers();
+
+            // Keep Alive Handling
+            entityManager.handleKeepAlive(tickStart);
+
+            // Server tick (chunks/entities)
+            serverTick(tickStart);
+
+            // the time that the tick took in nanoseconds
+            final long tickTime = System.nanoTime() - currentTime;
+
+            // Tick end callbacks
+            doTickCallback(tickEndCallbacks, tickTime / 1000000L);
+
             //System.out.println("tick " + tickTime / 1e6D);
 
             if (MinecraftServer.hasWaitMonitoring()) {
@@ -102,11 +101,9 @@
                 Acquisition.resetWaitMonitoring();
             }
 
-=======
             } catch (Exception e) {
                 e.printStackTrace();
             }
->>>>>>> 45c14897
         }, 0, MinecraftServer.TICK_MS, TimeUnit.MILLISECONDS);
     }
 
