--- conflicted
+++ resolved
@@ -45,12 +45,7 @@
      */
     private static final int MAX_LINES_COUNT = 15;
 
-<<<<<<< HEAD
     private final Set<Acquirable<Player>> viewers = new CopyOnWriteArraySet<>();
-    private final Set<Acquirable<Player>> unmodifiableViewers = Collections.unmodifiableSet(viewers);
-=======
-    private final Set<Player> viewers = new CopyOnWriteArraySet<>();
->>>>>>> 66817eb9
 
     private final Set<ScoreboardLine> lines = new CopyOnWriteArraySet<>();
     private final IntLinkedOpenHashSet availableColors = new IntLinkedOpenHashSet();
@@ -229,13 +224,8 @@
 
     @NotNull
     @Override
-<<<<<<< HEAD
     public Set<Acquirable<Player>> getViewers() {
-        return unmodifiableViewers;
-=======
-    public Set<Player> getViewers() {
         return Collections.unmodifiableSet(viewers);
->>>>>>> 66817eb9
     }
 
     @Override
