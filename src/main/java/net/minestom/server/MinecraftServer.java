package net.minestom.server;

import net.minestom.server.advancements.AdvancementManager;
import net.minestom.server.benchmark.BenchmarkManager;
import net.minestom.server.command.CommandManager;
import net.minestom.server.data.DataManager;
import net.minestom.server.data.DataType;
import net.minestom.server.data.SerializableData;
import net.minestom.server.entity.EntityManager;
import net.minestom.server.entity.EntityType;
import net.minestom.server.entity.Player;
import net.minestom.server.event.GlobalEventHandler;
import net.minestom.server.extensions.Extension;
import net.minestom.server.extensions.ExtensionManager;
import net.minestom.server.fluids.Fluid;
import net.minestom.server.gamedata.loottables.LootTableManager;
import net.minestom.server.gamedata.tags.TagManager;
import net.minestom.server.instance.Chunk;
import net.minestom.server.instance.InstanceManager;
import net.minestom.server.instance.block.Block;
import net.minestom.server.instance.block.BlockManager;
import net.minestom.server.instance.block.CustomBlock;
import net.minestom.server.instance.block.rule.BlockPlacementRule;
import net.minestom.server.item.Enchantment;
import net.minestom.server.item.Material;
import net.minestom.server.listener.manager.PacketListenerManager;
import net.minestom.server.network.ConnectionManager;
import net.minestom.server.network.PacketProcessor;
import net.minestom.server.network.netty.NettyServer;
import net.minestom.server.network.packet.server.play.PluginMessagePacket;
import net.minestom.server.network.packet.server.play.ServerDifficultyPacket;
import net.minestom.server.network.packet.server.play.UpdateViewDistancePacket;
import net.minestom.server.particle.Particle;
import net.minestom.server.ping.ResponseDataConsumer;
import net.minestom.server.potion.PotionEffect;
import net.minestom.server.potion.PotionType;
import net.minestom.server.recipe.RecipeManager;
import net.minestom.server.registry.ResourceGatherer;
import net.minestom.server.scoreboard.TeamManager;
import net.minestom.server.sound.Sound;
import net.minestom.server.stat.StatisticType;
import net.minestom.server.storage.StorageLocation;
import net.minestom.server.storage.StorageManager;
import net.minestom.server.timer.SchedulerManager;
import net.minestom.server.utils.MathUtils;
import net.minestom.server.utils.PacketUtils;
import net.minestom.server.utils.cache.TemporaryCache;
import net.minestom.server.utils.thread.MinestomThread;
import net.minestom.server.utils.validate.Check;
import net.minestom.server.world.Difficulty;
import net.minestom.server.world.DimensionTypeManager;
import net.minestom.server.world.biomes.BiomeManager;
import org.jetbrains.annotations.NotNull;
import org.jetbrains.annotations.Nullable;
import org.slf4j.Logger;
import org.slf4j.LoggerFactory;

import java.io.IOException;
import java.util.Collection;

/**
 * The main server class used to start the server and retrieve all the managers.
 * <p>
 * The server needs to be initialized with {@link #init()} and started with {@link #start(String, int)}.
 * You should register all of your dimensions, biomes, commands, events, etc... in-between.
 */
public final class MinecraftServer {

    public final static Logger LOGGER = LoggerFactory.getLogger(MinecraftServer.class);

    public static final String VERSION_NAME = "1.16.4";
    public static final int PROTOCOL_VERSION = 754;

    // Threads
    public static final String THREAD_NAME_UPDATE = "Ms-Main-Update";
    public static final String THREAD_NAME_TICK = "Ms-Tick";

    public static final String THREAD_NAME_BENCHMARK = "Ms-Benchmark";

    public static final String THREAD_NAME_BLOCK_BATCH = "Ms-BlockBatchPool";
    public static final int THREAD_COUNT_BLOCK_BATCH = 4;

    public static final String THREAD_NAME_SCHEDULER = "Ms-SchedulerPool";
    public static final int THREAD_COUNT_SCHEDULER = 1;

    public static final String THREAD_NAME_PARALLEL_CHUNK_SAVING = "Ms-ParallelChunkSaving";
    public static final int THREAD_COUNT_PARALLEL_CHUNK_SAVING = 4;

    // Config
    // Can be modified at performance cost when increased
    public static final int TICK_PER_SECOND = 20;
    private static final int MS_TO_SEC = 1000;
    public static final int TICK_MS = MS_TO_SEC / TICK_PER_SECOND;

    // Network monitoring
    private static int rateLimit = 300;
    private static int maxPacketSize = 30_000;
    // Network
    private static PacketListenerManager packetListenerManager;
    private static PacketProcessor packetProcessor;
    private static NettyServer nettyServer;
    private static int nettyThreadCount = Runtime.getRuntime().availableProcessors();
    private static boolean processNettyErrors = false;

    // In-Game Manager
    private static ConnectionManager connectionManager;
    private static InstanceManager instanceManager;
    private static BlockManager blockManager;
    private static EntityManager entityManager;
    private static CommandManager commandManager;
    private static RecipeManager recipeManager;
    private static StorageManager storageManager;
    private static DataManager dataManager;
    private static TeamManager teamManager;
    private static SchedulerManager schedulerManager;
    private static BenchmarkManager benchmarkManager;
    private static DimensionTypeManager dimensionTypeManager;
    private static BiomeManager biomeManager;
    private static AdvancementManager advancementManager;

    private static ExtensionManager extensionManager;

    private static final GlobalEventHandler GLOBAL_EVENT_HANDLER = new GlobalEventHandler();

    private static UpdateManager updateManager;
    private static MinecraftServer minecraftServer;

    // Data
    private static boolean initialized;
    private static boolean started;
    private static boolean stopping;

    private static int chunkViewDistance = 8;
    private static int entityViewDistance = 5;
    private static int compressionThreshold = 256;
    private static boolean packetCaching = true;
<<<<<<< HEAD
    private static boolean waitMonitoring = false;
=======
    private static boolean groupedPacket = true;
>>>>>>> 45c14897
    private static ResponseDataConsumer responseDataConsumer;
    private static String brandName = "Minestom";
    private static Difficulty difficulty = Difficulty.NORMAL;
    private static LootTableManager lootTableManager;
    private static TagManager tagManager;

    public static MinecraftServer init() {
        if (minecraftServer != null) // don't init twice
            return minecraftServer;
        extensionManager = new ExtensionManager();

        // warmup/force-init registries
        // without this line, registry types that are not loaded explicitly will have an internal empty registry in Registries
        // That can happen with PotionType for instance, if no code tries to access a PotionType field
        // TODO: automate (probably with code generation)
        Block.values();
        Material.values();
        PotionType.values();
        PotionEffect.values();
        Enchantment.values();
        EntityType.values();
        Sound.values();
        Particle.values();
        StatisticType.values();
        Fluid.values();

        connectionManager = new ConnectionManager();
        // Networking
        packetProcessor = new PacketProcessor();
        packetListenerManager = new PacketListenerManager();

        instanceManager = new InstanceManager();
        blockManager = new BlockManager();
        entityManager = new EntityManager();
        commandManager = new CommandManager();
        recipeManager = new RecipeManager();
        storageManager = new StorageManager();
        dataManager = new DataManager();
        teamManager = new TeamManager();
        schedulerManager = new SchedulerManager();
        benchmarkManager = new BenchmarkManager();
        dimensionTypeManager = new DimensionTypeManager();
        biomeManager = new BiomeManager();
        advancementManager = new AdvancementManager();

        updateManager = new UpdateManager();

        lootTableManager = new LootTableManager();
        tagManager = new TagManager();

        nettyServer = new NettyServer(packetProcessor);

        // Registry
        try {
            ResourceGatherer.ensureResourcesArePresent(VERSION_NAME);
        } catch (IOException e) {
            LOGGER.error("An error happened during resource gathering. Minestom will attempt to load anyway, but things may not work, and crashes can happen.", e);
        }

        initialized = true;

        minecraftServer = new MinecraftServer();

        return minecraftServer;
    }

    /**
     * Gets the current server brand name.
     *
     * @return the server brand name
     */
    @NotNull
    public static String getBrandName() {
        return brandName;
    }

    /**
     * Changes the server brand name and send the change to all connected players.
     *
     * @param brandName the server brand name
     * @throws NullPointerException if {@code brandName} is null
     */
    public static void setBrandName(@NotNull String brandName) {
        Check.notNull(brandName, "The brand name cannot be null");
        MinecraftServer.brandName = brandName;

        PacketUtils.sendGroupedPacket(connectionManager.getOnlinePlayers(), PluginMessagePacket.getBrandPacket());
    }

    /**
     * Gets the maximum number of packets a client can send over 1 second.
     *
     * @return the packet count limit over 1 second, 0 if not enabled
     */
    public static int getRateLimit() {
        return rateLimit;
    }

    /**
     * Changes the number of packet a client can send over 1 second without being disconnected.
     *
     * @param rateLimit the number of packet, 0 to disable
     */
    public static void setRateLimit(int rateLimit) {
        MinecraftServer.rateLimit = rateLimit;
    }

    /**
     * Gets the maximum packet size (in bytes) that a client can send without getting disconnected.
     *
     * @return the maximum packet size
     */
    public static int getMaxPacketSize() {
        return maxPacketSize;
    }

    /**
     * Changes the maximum packet size (in bytes) that a client can send without getting disconnected.
     *
     * @param maxPacketSize the new max packet size
     */
    public static void setMaxPacketSize(int maxPacketSize) {
        MinecraftServer.maxPacketSize = maxPacketSize;
    }

    /**
     * Gets the server difficulty showed in game option.
     *
     * @return the server difficulty
     */
    @NotNull
    public static Difficulty getDifficulty() {
        return difficulty;
    }

    /**
     * Changes the server difficulty and send the appropriate packet to all connected clients.
     *
     * @param difficulty the new server difficulty
     */
    public static void setDifficulty(@NotNull Difficulty difficulty) {
        Check.notNull(difficulty, "The server difficulty cannot be null.");
        MinecraftServer.difficulty = difficulty;

        // Send the packet to all online players
        ServerDifficultyPacket serverDifficultyPacket = new ServerDifficultyPacket();
        serverDifficultyPacket.difficulty = difficulty;
        serverDifficultyPacket.locked = true; // Can only be modified on single-player
        PacketUtils.sendGroupedPacket(connectionManager.getOnlinePlayers(), serverDifficultyPacket);
    }

    /**
     * Gets the global event handler.
     * <p>
     * Used to register event callback at a global scale.
     *
     * @return the global event handler
     */
    @NotNull
    public static GlobalEventHandler getGlobalEventHandler() {
        return GLOBAL_EVENT_HANDLER;
    }

    /**
     * Gets the manager handling all incoming packets
     *
     * @return the packet listener manager
     */
    public static PacketListenerManager getPacketListenerManager() {
        checkInitStatus(packetListenerManager);
        return packetListenerManager;
    }

    /**
     * Gets the netty server.
     *
     * @return the netty server
     */
    public static NettyServer getNettyServer() {
        checkInitStatus(nettyServer);
        return nettyServer;
    }

    /**
     * Gets the manager handling all registered instances.
     *
     * @return the instance manager
     */
    public static InstanceManager getInstanceManager() {
        checkInitStatus(instanceManager);
        return instanceManager;
    }

    /**
     * Gets the manager handling {@link CustomBlock} and {@link BlockPlacementRule}.
     *
     * @return the block manager
     */
    public static BlockManager getBlockManager() {
        checkInitStatus(blockManager);
        return blockManager;
    }

    /**
     * Gets the manager handling waiting players.
     *
     * @return the entity manager
     */
    public static EntityManager getEntityManager() {
        checkInitStatus(entityManager);
        return entityManager;
    }

    /**
     * Gets the manager handling commands.
     *
     * @return the command manager
     */
    public static CommandManager getCommandManager() {
        checkInitStatus(commandManager);
        return commandManager;
    }

    /**
     * Gets the manager handling recipes show to the clients.
     *
     * @return the recipe manager
     */
    public static RecipeManager getRecipeManager() {
        checkInitStatus(recipeManager);
        return recipeManager;
    }

    /**
     * Gets the manager handling storage.
     *
     * @return the storage manager
     */
    public static StorageManager getStorageManager() {
        checkInitStatus(storageManager);
        return storageManager;
    }

    /**
     * Gets the manager handling {@link DataType} used by {@link SerializableData}.
     *
     * @return the data manager
     */
    public static DataManager getDataManager() {
        checkInitStatus(dataManager);
        return dataManager;
    }

    /**
     * Gets the manager handling teams.
     *
     * @return the team manager
     */
    public static TeamManager getTeamManager() {
        checkInitStatus(teamManager);
        return teamManager;
    }

    /**
     * Gets the manager handling scheduled tasks.
     *
     * @return the scheduler manager
     */
    public static SchedulerManager getSchedulerManager() {
        checkInitStatus(schedulerManager);
        return schedulerManager;
    }

    /**
     * Gets the manager handling server monitoring.
     *
     * @return the benchmark manager
     */
    public static BenchmarkManager getBenchmarkManager() {
        checkInitStatus(benchmarkManager);
        return benchmarkManager;
    }

    /**
     * Gets the manager handling server connections.
     *
     * @return the connection manager
     */
    public static ConnectionManager getConnectionManager() {
        checkInitStatus(connectionManager);
        return connectionManager;
    }

    /**
     * Gets the object handling the client packets processing.
     * <p>
     * Can be used if you want to convert a buffer to a client packet object.
     *
     * @return the packet processor
     */
    public static PacketProcessor getPacketProcessor() {
        checkInitStatus(packetProcessor);
        return packetProcessor;
    }

    /**
     * Gets if the server is up and running.
     *
     * @return true if the server is started
     */
    public static boolean isStarted() {
        return started;
    }

    /**
     * Gets if the server is currently being shutdown using {@link #stopCleanly()}.
     *
     * @return true if the server is being stopped
     */
    public static boolean isStopping() {
        return stopping;
    }

    /**
     * Gets the chunk view distance of the server.
     *
     * @return the chunk view distance
     */
    public static int getChunkViewDistance() {
        return chunkViewDistance;
    }

    /**
     * Changes the chunk view distance of the server.
     *
     * @param chunkViewDistance the new chunk view distance
     * @throws IllegalArgumentException if {@code chunkViewDistance} is not between 2 and 32
     */
    public static void setChunkViewDistance(int chunkViewDistance) {
        Check.argCondition(!MathUtils.isBetween(chunkViewDistance, 2, 32),
                "The chunk view distance must be between 2 and 32");
        MinecraftServer.chunkViewDistance = chunkViewDistance;
        if (started) {

            final Collection<Player> players = connectionManager.getUnwrapOnlinePlayers();

            players.forEach(player -> {
                final Chunk playerChunk = player.getChunk();
                if (playerChunk != null) {

                    UpdateViewDistancePacket updateViewDistancePacket = new UpdateViewDistancePacket();
                    updateViewDistancePacket.viewDistance = player.getChunkRange();
                    player.getPlayerConnection().sendPacket(updateViewDistancePacket);

                    player.refreshVisibleChunks(playerChunk);
                }
            });
        }
    }

    /**
     * Gets the entity view distance of the server.
     *
     * @return the entity view distance
     */
    public static int getEntityViewDistance() {
        return entityViewDistance;
    }

    /**
     * Changes the entity view distance of the server.
     *
     * @param entityViewDistance the new entity view distance
     * @throws IllegalArgumentException if {@code entityViewDistance} is not between 0 and 32
     */
    public static void setEntityViewDistance(int entityViewDistance) {
        Check.argCondition(!MathUtils.isBetween(entityViewDistance, 0, 32),
                "The entity view distance must be between 0 and 32");
        MinecraftServer.entityViewDistance = entityViewDistance;
        if (started) {
            connectionManager.getUnwrapOnlinePlayers().forEach(player -> {
                final Chunk playerChunk = player.getChunk();
                if (playerChunk != null) {
                    player.refreshVisibleEntities(playerChunk);
                }
            });
        }
    }

    /**
     * Gets the compression threshold of the server.
     *
     * @return the compression threshold, 0 means that compression is disabled
     */
    public static int getCompressionThreshold() {
        return compressionThreshold;
    }

    /**
     * Changes the compression threshold of the server.
     * <p>
     * WARNING: this need to be called before {@link #start(String, int, ResponseDataConsumer)}.
     *
     * @param compressionThreshold the new compression threshold, 0 to disable compression
     * @throws IllegalStateException if this is called after the server started
     */
    public static void setCompressionThreshold(int compressionThreshold) {
        Check.stateCondition(started, "The compression threshold cannot be changed after the server has been started.");
        MinecraftServer.compressionThreshold = compressionThreshold;
    }

    /**
     * Gets if the packet caching feature is enabled.
     * <p>
     * This feature allows some packets (implementing the {@link net.minestom.server.utils.cache.CacheablePacket} to be cached
     * in order to do not have to be written and compressed over and over again), this is especially useful for chunk and light packets.
     * <p>
     * It is enabled by default and it is our recommendation,
     * you should only disable it if you want to focus on low memory usage
     * at the cost of many packet writing and compression.
     *
     * @return true if the packet caching feature is enabled, false otherwise
     */
    public static boolean hasPacketCaching() {
        return packetCaching;
    }

    /**
     * Enables or disable packet caching.
     *
     * @param packetCaching true to enable packet caching
     * @throws IllegalStateException if this is called after the server started
     * @see #hasPacketCaching()
     */
    public static void setPacketCaching(boolean packetCaching) {
        Check.stateCondition(started, "You cannot change the packet caching value after the server has been started.");
        MinecraftServer.packetCaching = packetCaching;
    }

    public static boolean hasWaitMonitoring() {
        return waitMonitoring;
    }

    public static void setWaitMonitoring(boolean waitMonitoring) {
        MinecraftServer.waitMonitoring = waitMonitoring;
    }

    /**
     * Gets if the packet caching feature is enabled.
     * <p>
     * This features allow sending the exact same packet/buffer to multiple connections.
     * It does provide a great performance benefit by allocating and writing/compressing only once.
     * <p>
     * It is enabled by default and it is our recommendation,
     * you should only disable it if you want to modify packet per-players instead of sharing it.
     * Disabling the feature would result in performance decrease.
     *
     * @return true if the grouped packet feature is enabled, false otherwise
     */
    public static boolean hasGroupedPacket() {
        return groupedPacket;
    }

    /**
     * Enables or disable grouped packet.
     *
     * @param groupedPacket true to enable grouped packet
     * @throws IllegalStateException if this is called after the server started
     * @see #hasGroupedPacket()
     */
    public static void setGroupedPacket(boolean groupedPacket) {
        Check.stateCondition(started, "You cannot change the grouped packet value after the server has been started.");
        MinecraftServer.groupedPacket = groupedPacket;
    }

    /**
     * Gets the consumer executed to show server-list data.
     *
     * @return the response data consumer
     */
    public static ResponseDataConsumer getResponseDataConsumer() {
        checkInitStatus(responseDataConsumer);
        return responseDataConsumer;
    }

    /**
     * Gets the manager handling loot tables.
     *
     * @return the loot table manager
     */
    public static LootTableManager getLootTableManager() {
        checkInitStatus(lootTableManager);
        return lootTableManager;
    }

    /**
     * Gets the manager handling dimensions.
     *
     * @return the dimension manager
     */
    public static DimensionTypeManager getDimensionTypeManager() {
        checkInitStatus(dimensionTypeManager);
        return dimensionTypeManager;
    }

    /**
     * Gets the manager handling biomes.
     *
     * @return the biome manager
     */
    public static BiomeManager getBiomeManager() {
        checkInitStatus(biomeManager);
        return biomeManager;
    }

    /**
     * Gets the manager handling advancements.
     *
     * @return the advancement manager
     */
    public static AdvancementManager getAdvancementManager() {
        checkInitStatus(advancementManager);
        return advancementManager;
    }

    /**
     * Get the manager handling {@link Extension}.
     *
     * @return the extension manager
     */
    public static ExtensionManager getExtensionManager() {
        checkInitStatus(extensionManager);
        return extensionManager;
    }

    /**
     * Gets the manager handling tags.
     *
     * @return the tag manager
     */
    public static TagManager getTagManager() {
        checkInitStatus(tagManager);
        return tagManager;
    }

    /**
     * Gets the manager handling the server ticks.
     *
     * @return the update manager
     */
    public static UpdateManager getUpdateManager() {
        checkInitStatus(updateManager);
        return updateManager;
    }

    /**
     * Gets the number of threads used by Netty.
     * <p>
     * Is the number of vCPU by default.
     *
     * @return the number of netty threads
     */
    public static int getNettyThreadCount() {
        return nettyThreadCount;
    }

    /**
     * Changes the number of threads used by Netty.
     *
     * @param nettyThreadCount the number of threads
     * @throws IllegalStateException if the server is already started
     */
    public static void setNettyThreadCount(int nettyThreadCount) {
        Check.stateCondition(started, "Netty thread count can only be changed before the server starts!");
        MinecraftServer.nettyThreadCount = nettyThreadCount;
    }

    /**
     * Gets if the server should process netty errors and other unnecessary netty events.
     *
     * @return should process netty errors
     */
    public static boolean shouldProcessNettyErrors() {
        return processNettyErrors;
    }

    /**
     * Sets if the server should process netty errors and other unnecessary netty events.
     * false is faster
     *
     * @param processNettyErrors should process netty errors
     */
    public static void setShouldProcessNettyErrors(boolean processNettyErrors) {
        MinecraftServer.processNettyErrors = processNettyErrors;
    }

    /**
     * Starts the server.
     * <p>
     * It should be called after {@link #init()} and probably your own initialization code.
     *
     * @param address              the server address
     * @param port                 the server port
     * @param responseDataConsumer the response data consumer, can be null
     * @throws IllegalStateException if called before {@link #init()} or if the server is already running
     */
    public void start(@NotNull String address, int port, @Nullable ResponseDataConsumer responseDataConsumer) {
        Check.stateCondition(!initialized, "#start can only be called after #init");
        Check.stateCondition(started, "The server is already started");

        MinecraftServer.started = true;

        LOGGER.info("Starting Minestom server.");
        MinecraftServer.responseDataConsumer = responseDataConsumer;

        updateManager.start();

        // Init & start the TCP server
        nettyServer.init();
        nettyServer.start(address, port);

        if (extensionManager.shouldLoadOnStartup()) {
            final long loadStartTime = System.nanoTime();
            // Load extensions
            extensionManager.loadExtensions();
            // Init extensions
            // TODO: Extensions should handle depending on each other and have a load-order.
            extensionManager.getExtensions().forEach(Extension::preInitialize);
            extensionManager.getExtensions().forEach(Extension::initialize);
            extensionManager.getExtensions().forEach(Extension::postInitialize);

            final double loadTime = MathUtils.round((System.nanoTime() - loadStartTime) / 1_000_000D, 2);
            LOGGER.info("Extensions loaded in {}ms", loadTime);
        } else {
            LOGGER.warn("Extension loadOnStartup option is set to false, extensions are therefore neither loaded or initialized.");
        }

        LOGGER.info("Minestom server started successfully.");
    }

    /**
     * Starts the server.
     *
     * @param address the server address
     * @param port    the server port
     * @see #start(String, int, ResponseDataConsumer)
     */
    public void start(@NotNull String address, int port) {
        start(address, port, null);
    }

    /**
     * Stops this server properly (saves if needed, kicking players, etc.)
     */
    public static void stopCleanly() {
        stopping = true;
        LOGGER.info("Stopping Minestom server.");
        updateManager.stop();
        schedulerManager.shutdown();
        connectionManager.shutdown();
        nettyServer.stop();
        storageManager.getLoadedLocations().forEach(StorageLocation::close);
        LOGGER.info("Unloading all extensions.");
        extensionManager.shutdown();
        LOGGER.info("Shutting down all thread pools.");
        benchmarkManager.disable();
        commandManager.stopConsoleThread();
        TemporaryCache.REMOVER_SERVICE.shutdown();
        MinestomThread.shutdownAll();
        LOGGER.info("Minestom server stopped successfully.");
    }

    private static void checkInitStatus(@Nullable Object object) {
        /*Check.stateCondition(Objects.isNull(object),
                "You cannot access the manager before MinecraftServer#init, " +
                        "if you are developing an extension be sure to retrieve them at least after Extension#preInitialize");*/
    }

}<|MERGE_RESOLUTION|>--- conflicted
+++ resolved
@@ -134,11 +134,7 @@
     private static int entityViewDistance = 5;
     private static int compressionThreshold = 256;
     private static boolean packetCaching = true;
-<<<<<<< HEAD
     private static boolean waitMonitoring = false;
-=======
-    private static boolean groupedPacket = true;
->>>>>>> 45c14897
     private static ResponseDataConsumer responseDataConsumer;
     private static String brandName = "Minestom";
     private static Difficulty difficulty = Difficulty.NORMAL;
