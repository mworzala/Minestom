--- conflicted
+++ resolved
@@ -231,12 +231,8 @@
     private WindowItemsPacket createWindowItemsPacket() {
         WindowItemsPacket windowItemsPacket = new WindowItemsPacket();
         windowItemsPacket.windowId = getWindowId();
-<<<<<<< HEAD
-        windowItemsPacket.items = itemStacks;
-=======
         windowItemsPacket.count = (short) getSize();
         windowItemsPacket.items = getItemStacks();
->>>>>>> 288a835a
         return windowItemsPacket;
     }
 
