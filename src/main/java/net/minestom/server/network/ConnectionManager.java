package net.minestom.server.network;

import io.netty.channel.Channel;
import net.minestom.server.MinecraftServer;
import net.minestom.server.chat.ChatColor;
import net.minestom.server.chat.ColoredText;
import net.minestom.server.chat.JsonMessage;
import net.minestom.server.entity.Player;
import net.minestom.server.entity.fakeplayer.FakePlayer;
import net.minestom.server.listener.manager.ClientPacketConsumer;
import net.minestom.server.listener.manager.ServerPacketConsumer;
import net.minestom.server.lock.Acquirable;
import net.minestom.server.network.packet.client.login.LoginStartPacket;
import net.minestom.server.network.packet.server.login.LoginSuccessPacket;
import net.minestom.server.network.packet.server.play.ChatMessagePacket;
import net.minestom.server.network.packet.server.play.DisconnectPacket;
import net.minestom.server.network.player.NettyPlayerConnection;
import net.minestom.server.network.player.PlayerConnection;
import net.minestom.server.utils.PacketUtils;
import net.minestom.server.utils.async.AsyncUtils;
import net.minestom.server.utils.callback.validator.PlayerValidator;
import org.apache.commons.lang3.StringUtils;
import org.jetbrains.annotations.NotNull;
import org.jetbrains.annotations.Nullable;

import java.util.*;
import java.util.concurrent.ConcurrentHashMap;
import java.util.concurrent.CopyOnWriteArrayList;
import java.util.concurrent.CopyOnWriteArraySet;
import java.util.function.Consumer;

/**
 * Manages the connected clients.
 */
public final class ConnectionManager {

    private final Set<Acquirable<Player>> acquirablePlayers = new CopyOnWriteArraySet<>();
    private final Set<Acquirable<Player>> unmodifiableAcquirablePlayers = Collections.unmodifiableSet(acquirablePlayers);
    private final Set<Player> players = new CopyOnWriteArraySet<>();
    private final Set<Player> unmodifiablePlayers = Collections.unmodifiableSet(players);
    private final Map<PlayerConnection, Player> connectionPlayerMap = new ConcurrentHashMap<>();

    // All the consumers to call once a packet is received
    private final List<ClientPacketConsumer> receiveClientPacketConsumers = new CopyOnWriteArrayList<>();
    // All the consumers to call once a packet is sent
    private final List<ServerPacketConsumer> sendClientPacketConsumers = new CopyOnWriteArrayList<>();
    // The uuid provider once a player login
    private UuidProvider uuidProvider;
    // The player provider to have your own Player implementation
    private PlayerProvider playerProvider;
    // The consumers to call once a player connect, mostly used to init events
    private final List<Consumer<Player>> playerInitializations = new CopyOnWriteArrayList<>();

    private JsonMessage shutdownText = ColoredText.of(ChatColor.RED, "The server is shutting down.");

    /**
     * Gets the {@link Player} linked to a {@link PlayerConnection}.
     *
     * @param connection the player connection
     * @return the player linked to the connection, null if not found
     */
    @Nullable
    public Acquirable<Player> getPlayer(@NotNull PlayerConnection connection) {
        Player player = connectionPlayerMap.get(connection);
        return player != null ? player.getAcquiredElement() : null;
    }

    /**
     * Gets all online players.
     * <p>
     * {@link Acquirable} collections can be computed using the {@link net.minestom.server.lock.Acquisition}
     * utils methods.
     *
     * @return an unmodifiable collection containing all the online players
     */
    @NotNull
    public Collection<Acquirable<Player>> getOnlinePlayers() {
        return unmodifiableAcquirablePlayers;
    }

    /**
     * Gets all online players.
     *
     * @return an unmodifiable collection containing all the online players
     * @see #getOnlinePlayers() for a thread-safe access to the collection
     */
    @NotNull
    public Collection<Player> getUnwrapOnlinePlayers() {
        return unmodifiablePlayers;
    }

    /**
     * Finds the closest player matching a given username.
     * <p>
     *
     * @param username the player username (can be partial)
     * @return the closest match, null if no players are online
     */
    @Nullable
    public Acquirable<Player> findPlayer(@NotNull String username) {
        Acquirable<Player> exact = getPlayer(username);
        if (exact != null) return exact;

        String lowercase = username.toLowerCase();
        double currentDistance = 0;
        for (Acquirable<Player> player : getOnlinePlayers()) {
            final String unwrapUsername = player.unsafeUnwrap().getUsername().toLowerCase();
            double distance = StringUtils.getJaroWinklerDistance(lowercase, unwrapUsername);
            if (distance > currentDistance) {
                currentDistance = distance;
                exact = player;
            }
        }
        return exact;
    }

    /**
     * Gets the first player which validate {@link String#equalsIgnoreCase(String)}.
     * <p>
     * This can cause issue if two or more players have the same username.
     *
     * @param username the player username (ignoreCase)
     * @return the first player who validate the username condition, null if none was found
     */
    @Nullable
    public Acquirable<Player> getPlayer(@NotNull String username) {
        for (Acquirable<Player> player : getOnlinePlayers()) {
            if (player.unsafeUnwrap().getUsername().equalsIgnoreCase(username))
                return player;
        }
        return null;
    }

    /**
     * Gets the first player which validate {@link UUID#equals(Object)}.
     * <p>
     * This can cause issue if two or more players have the same UUID.
     *
     * @param uuid the player UUID
     * @return the first player who validate the UUID condition, null if none was found
     */
    @Nullable
    public Acquirable<Player> getPlayer(@NotNull UUID uuid) {
        for (Acquirable<Player> player : getOnlinePlayers()) {
            if (player.unsafeUnwrap().getUuid().equals(uuid))
                return player;
        }
        return null;
    }

    /**
     * Sends a {@link JsonMessage} to all online players who validate the condition {@code condition}.
     *
     * @param jsonMessage the message to send, probably a {@link net.minestom.server.chat.ColoredText} or {@link net.minestom.server.chat.RichMessage}
     * @param condition   the condition to receive the message
     */
    public void broadcastMessage(@NotNull JsonMessage jsonMessage, @Nullable PlayerValidator condition) {
        final Collection<Player> recipients = getRecipients(condition);

        if (!recipients.isEmpty()) {
            final String jsonText = jsonMessage.toString();
            broadcastJson(jsonText, recipients);
        }
    }

    /**
     * Sends a {@link JsonMessage} to all online players.
     *
     * @param jsonMessage the message to send, probably a {@link net.minestom.server.chat.ColoredText} or {@link net.minestom.server.chat.RichMessage}
     */
    public void broadcastMessage(@NotNull JsonMessage jsonMessage) {
        broadcastMessage(jsonMessage, null);
    }

    private void broadcastJson(@NotNull String json, @NotNull Collection<Player> recipients) {
        ChatMessagePacket chatMessagePacket =
                new ChatMessagePacket(json, ChatMessagePacket.Position.SYSTEM_MESSAGE);

        PacketUtils.sendGroupedPacketUnwrap(recipients, chatMessagePacket);
    }

    private Collection<Player> getRecipients(@Nullable PlayerValidator condition) {
        Collection<Player> recipients;

        // Get the recipients
        if (condition == null) {
            recipients = getUnwrapOnlinePlayers();
        } else {
            recipients = new ArrayList<>();
            getUnwrapOnlinePlayers().forEach(player -> {
                final boolean result = condition.isValid(player);
                if (result)
                    recipients.add(player);
            });
        }

        return recipients;
    }

    /**
     * Gets all the listeners which are called for each packet received.
     *
     * @return a list of packet's consumers
     */
    @NotNull
    public List<ClientPacketConsumer> getReceivePacketConsumers() {
        return receiveClientPacketConsumers;
    }

    /**
     * Adds a consumer to call once a packet is received.
     *
     * @param clientPacketConsumer the packet consumer
     */
    public void onPacketReceive(@NotNull ClientPacketConsumer clientPacketConsumer) {
        this.receiveClientPacketConsumers.add(clientPacketConsumer);
    }

    /**
     * Gets all the listeners which are called for each packet sent.
     *
     * @return a list of packet's consumers
     */
    @NotNull
    public List<ServerPacketConsumer> getSendPacketConsumers() {
        return Collections.unmodifiableList(sendClientPacketConsumers);
    }

    /**
     * Adds a consumer to call once a packet is sent.
     *
     * @param serverPacketConsumer the packet consumer
     */
    public void onPacketSend(@NotNull ServerPacketConsumer serverPacketConsumer) {
        this.sendClientPacketConsumers.add(serverPacketConsumer);
    }

    /**
     * Changes how {@link UUID} are attributed to players.
     * <p>
     * Shouldn't be override if already defined.
     * <p>
     * Be aware that it is possible for an UUID provider to be ignored, for example in the case of a proxy (eg: velocity).
     *
     * @param uuidProvider the new player connection uuid provider,
     *                     setting it to null would apply a random UUID for each player connection
     * @see #getPlayerConnectionUuid(PlayerConnection, String)
     */
    public void setUuidProvider(@Nullable UuidProvider uuidProvider) {
        this.uuidProvider = uuidProvider;
    }

    /**
     * Computes the UUID of the specified connection.
     * Used in {@link net.minestom.server.network.packet.client.login.LoginStartPacket} in order
     * to give the player the right {@link UUID}.
     *
     * @param playerConnection the player connection
     * @param username         the username given by the connection
     * @return the uuid based on {@code playerConnection}
     * return a random UUID if no UUID provider is defined see {@link #setUuidProvider(UuidProvider)}
     */
    @NotNull
    public UUID getPlayerConnectionUuid(@NotNull PlayerConnection playerConnection, @NotNull String username) {
        if (uuidProvider == null)
            return UUID.randomUUID();
        return uuidProvider.provide(playerConnection, username);
    }

    /**
     * Changes the {@link Player} provider, to change which object to link to him.
     *
     * @param playerProvider the new {@link PlayerProvider}, can be set to null to apply the default provider
     */
    public void setPlayerProvider(@Nullable PlayerProvider playerProvider) {
        this.playerProvider = playerProvider;
    }

    /**
     * Retrieves the current {@link PlayerProvider}, can be the default one if none is defined.
     *
     * @return the current {@link PlayerProvider}
     */
    @NotNull
    public PlayerProvider getPlayerProvider() {
        return playerProvider == null ? playerProvider = Player::new : playerProvider;
    }

    /**
     * Those are all the consumers called when a new {@link Player} join.
     *
     * @return an unmodifiable list containing all the {@link Player} initialization consumer
     */
    @NotNull
    public List<Consumer<Player>> getPlayerInitializations() {
        return Collections.unmodifiableList(playerInitializations);
    }

    /**
     * Adds a new player initialization consumer. Those are called when a {@link Player} join,
     * mainly to add event callbacks to the player.
     * <p>
     * This callback should be exclusively used to add event listeners since it is called directly after a
     * player join (before any chunk is sent) and the client behavior can therefore be unpredictable.
     * You can add your "init" code in {@link net.minestom.server.event.player.PlayerLoginEvent}
     * or even {@link AsyncPlayerPreLoginEvent}.
     *
     * @param playerInitialization the {@link Player} initialization consumer
     */
    public void addPlayerInitialization(@NotNull Consumer<Player> playerInitialization) {
        this.playerInitializations.add(playerInitialization);
    }

    /**
     * Gets the kick reason when the server is shutdown using {@link MinecraftServer#stopCleanly()}.
     *
     * @return the kick reason in case on a shutdown
     */
    @NotNull
    public JsonMessage getShutdownText() {
        return shutdownText;
    }

    /**
     * Changes the kick reason in case of a shutdown.
     *
     * @param shutdownText the new shutdown kick reason
     * @see #getShutdownText()
     */
    public void setShutdownText(@NotNull JsonMessage shutdownText) {
        this.shutdownText = shutdownText;
    }

    /**
     * Adds a new {@link Player} in the players list.
     * Is currently used at
     * {@link LoginStartPacket#process(PlayerConnection)}
     * and in {@link FakePlayer#initPlayer(UUID, String, Consumer)}.
     *
     * @param player the player to add
     */
<<<<<<< HEAD
    public synchronized void createPlayer(@NotNull Player player) {
        this.acquirablePlayers.add(player.getAcquiredElement());
=======
    public synchronized void registerPlayer(@NotNull Player player) {
>>>>>>> 97a29c6c
        this.players.add(player);
        this.connectionPlayerMap.put(player.getPlayerConnection(), player);
    }

    /**
     * Removes a {@link Player} from the players list.
     * <p>
     * Used during disconnection, you shouldn't have to do it manually.
     *
     * @param connection the player connection
     * @see PlayerConnection#disconnect() to properly disconnect a player
     */
    public void removePlayer(@NotNull PlayerConnection connection) {
        final Player player = this.connectionPlayerMap.get(connection);
        if (player == null)
            return;

        this.acquirablePlayers.remove(player.getAcquiredElement());
        this.players.remove(player);
        this.connectionPlayerMap.remove(connection);
    }

    /**
     * Calls the player initialization callbacks and the event {@link AsyncPlayerPreLoginEvent}.
     * <p>
     * Sends a {@link LoginSuccessPacket} if successful (not kicked)
     * and change the connection state to {@link ConnectionState#PLAY}.
     *
     * @param player the player
     */
    public void startPlayState(@NotNull Player player) {
        // Init player (register events)
        for (Consumer<Player> playerInitialization : getPlayerInitializations()) {
            playerInitialization.accept(player);
        }

        AsyncUtils.runAsync(() -> {
            String username = player.getUsername();
            UUID uuid = player.getUuid();

            // Call pre login event
            AsyncPlayerPreLoginEvent asyncPlayerPreLoginEvent = new AsyncPlayerPreLoginEvent(player, username, uuid);
            player.callEvent(AsyncPlayerPreLoginEvent.class, asyncPlayerPreLoginEvent);

            // Close the player channel if he has been disconnected (kick)
            final boolean online = player.isOnline();
            if (!online) {
                final PlayerConnection playerConnection = player.getPlayerConnection();

                if (playerConnection instanceof NettyPlayerConnection) {
                    ((NettyPlayerConnection) playerConnection).getChannel().flush();
                }

                //playerConnection.disconnect();
                return;
            }

            // Change UUID/Username based on the event
            {
                final String eventUsername = asyncPlayerPreLoginEvent.getUsername();
                final UUID eventUuid = asyncPlayerPreLoginEvent.getPlayerUuid();

                if (!player.getUsername().equals(eventUsername)) {
                    player.setUsernameField(eventUsername);
                    username = eventUsername;
                }

                if (!player.getUuid().equals(eventUuid)) {
                    player.setUuid(eventUuid);
                    uuid = eventUuid;
                }
            }

            // Send login success packet
            {
                final PlayerConnection connection = player.getPlayerConnection();

                LoginSuccessPacket loginSuccessPacket = new LoginSuccessPacket(uuid, username);
                connection.sendPacket(loginSuccessPacket);

                connection.setConnectionState(ConnectionState.PLAY);
            }

            // Add the player to the waiting list
            MinecraftServer.getEntityManager().addWaitingPlayer(player);
        });
    }

    /**
     * Creates a {@link Player} using the defined {@link PlayerProvider}
     * and execute {@link #startPlayState(Player)}.
     *
     * @param register true to register the newly created player in {@link ConnectionManager} lists
     * @return the newly created player object
     * @see #startPlayState(Player)
     */
    @NotNull
    public Player startPlayState(@NotNull PlayerConnection connection,
                                 @NotNull UUID uuid, @NotNull String username,
                                 boolean register) {
        final Player player = getPlayerProvider().createPlayer(uuid, username, connection);

        if (register) {
            registerPlayer(player);
        }

        startPlayState(player);

        return player;
    }

    /**
     * Shutdowns the connection manager by kicking all the currently connected players.
     */
    public void shutdown() {
<<<<<<< HEAD
        DisconnectPacket disconnectPacket = new DisconnectPacket();
        disconnectPacket.message = getShutdownText();
        for (Player player : getUnwrapOnlinePlayers()) {
=======
        DisconnectPacket disconnectPacket = new DisconnectPacket(getShutdownText());
        for (Player player : getOnlinePlayers()) {
>>>>>>> 97a29c6c
            final PlayerConnection playerConnection = player.getPlayerConnection();
            if (playerConnection instanceof NettyPlayerConnection) {
                final NettyPlayerConnection nettyPlayerConnection = (NettyPlayerConnection) playerConnection;
                final Channel channel = nettyPlayerConnection.getChannel();
                channel.writeAndFlush(disconnectPacket);
                channel.close();
            }
        }
        this.acquirablePlayers.clear();
        this.players.clear();
        this.connectionPlayerMap.clear();
    }
}<|MERGE_RESOLUTION|>--- conflicted
+++ resolved
@@ -7,6 +7,7 @@
 import net.minestom.server.chat.JsonMessage;
 import net.minestom.server.entity.Player;
 import net.minestom.server.entity.fakeplayer.FakePlayer;
+import net.minestom.server.event.player.AsyncPlayerPreLoginEvent;
 import net.minestom.server.listener.manager.ClientPacketConsumer;
 import net.minestom.server.listener.manager.ServerPacketConsumer;
 import net.minestom.server.lock.Acquirable;
@@ -339,12 +340,8 @@
      *
      * @param player the player to add
      */
-<<<<<<< HEAD
     public synchronized void createPlayer(@NotNull Player player) {
         this.acquirablePlayers.add(player.getAcquiredElement());
-=======
-    public synchronized void registerPlayer(@NotNull Player player) {
->>>>>>> 97a29c6c
         this.players.add(player);
         this.connectionPlayerMap.put(player.getPlayerConnection(), player);
     }
@@ -460,14 +457,8 @@
      * Shutdowns the connection manager by kicking all the currently connected players.
      */
     public void shutdown() {
-<<<<<<< HEAD
-        DisconnectPacket disconnectPacket = new DisconnectPacket();
-        disconnectPacket.message = getShutdownText();
+        DisconnectPacket disconnectPacket = new DisconnectPacket(getShutdownText());
         for (Player player : getUnwrapOnlinePlayers()) {
-=======
-        DisconnectPacket disconnectPacket = new DisconnectPacket(getShutdownText());
-        for (Player player : getOnlinePlayers()) {
->>>>>>> 97a29c6c
             final PlayerConnection playerConnection = player.getPlayerConnection();
             if (playerConnection instanceof NettyPlayerConnection) {
                 final NettyPlayerConnection nettyPlayerConnection = (NettyPlayerConnection) playerConnection;
