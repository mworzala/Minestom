package net.minestom.server.network;

import io.netty.channel.Channel;
import net.minestom.server.MinecraftServer;
import net.minestom.server.chat.ChatColor;
import net.minestom.server.chat.ColoredText;
import net.minestom.server.chat.JsonMessage;
import net.minestom.server.entity.Player;
import net.minestom.server.entity.fakeplayer.FakePlayer;
import net.minestom.server.event.player.AsyncPlayerPreLoginEvent;
import net.minestom.server.event.player.PlayerLoginEvent;
import net.minestom.server.instance.Instance;
import net.minestom.server.listener.manager.ClientPacketConsumer;
import net.minestom.server.listener.manager.ServerPacketConsumer;
import net.minestom.server.lock.Acquirable;
import net.minestom.server.network.packet.client.login.LoginStartPacket;
import net.minestom.server.network.packet.server.login.LoginSuccessPacket;
import net.minestom.server.network.packet.server.play.ChatMessagePacket;
import net.minestom.server.network.packet.server.play.DisconnectPacket;
import net.minestom.server.network.packet.server.play.KeepAlivePacket;
import net.minestom.server.network.player.NettyPlayerConnection;
import net.minestom.server.network.player.PlayerConnection;
import net.minestom.server.utils.PacketUtils;
import net.minestom.server.utils.async.AsyncUtils;
import net.minestom.server.utils.callback.validator.PlayerValidator;
<<<<<<< HEAD
import net.minestom.server.utils.collection.AcquirableCollectionView;
import org.apache.commons.text.similarity.JaroWinklerDistance;
=======
import net.minestom.server.utils.validate.Check;
import org.apache.commons.lang3.StringUtils;
>>>>>>> 1cd3228c
import org.jetbrains.annotations.NotNull;
import org.jetbrains.annotations.Nullable;

import java.util.*;
import java.util.concurrent.ConcurrentHashMap;
import java.util.concurrent.ConcurrentLinkedQueue;
import java.util.concurrent.CopyOnWriteArrayList;
import java.util.concurrent.CopyOnWriteArraySet;
import java.util.function.Consumer;

/**
 * Manages the connected clients.
 */
public final class ConnectionManager {

<<<<<<< HEAD
    private final Set<Acquirable<Player>> acquirablePlayers = new CopyOnWriteArraySet<>();
    private final Set<Acquirable<Player>> unmodifiableAcquirablePlayers = Collections.unmodifiableSet(acquirablePlayers);
=======
    private static final long KEEP_ALIVE_DELAY = 10_000;
    private static final long KEEP_ALIVE_KICK = 30_000;
    private static final ColoredText TIMEOUT_TEXT = ColoredText.of(ChatColor.RED + "Timeout");

    private final Queue<Player> waitingPlayers = new ConcurrentLinkedQueue<>();
>>>>>>> 1cd3228c
    private final Set<Player> players = new CopyOnWriteArraySet<>();
    private final Set<Player> unmodifiablePlayers = Collections.unmodifiableSet(players);
    private final Map<PlayerConnection, Player> connectionPlayerMap = new ConcurrentHashMap<>();

    // All the consumers to call once a packet is received
    private final List<ClientPacketConsumer> receiveClientPacketConsumers = new CopyOnWriteArrayList<>();
    // All the consumers to call once a packet is sent
    private final List<ServerPacketConsumer> sendClientPacketConsumers = new CopyOnWriteArrayList<>();
    // The uuid provider once a player login
    private UuidProvider uuidProvider;
    // The player provider to have your own Player implementation
    private PlayerProvider playerProvider;
    // The consumers to call once a player connect, mostly used to init events
    private final List<Consumer<Player>> playerInitializations = new CopyOnWriteArrayList<>();

    private JsonMessage shutdownText = ColoredText.of(ChatColor.RED, "The server is shutting down.");

    /**
     * Gets the {@link Player} linked to a {@link PlayerConnection}.
     *
     * @param connection the player connection
     * @return the player linked to the connection, null if not found
     */
    @Nullable
    public Acquirable<Player> getPlayer(@NotNull PlayerConnection connection) {
        Player player = connectionPlayerMap.get(connection);
        return player != null ? player.getAcquiredElement() : null;
    }

    /**
     * Gets all online players.
     * <p>
     * {@link Acquirable} collections can be computed using the {@link net.minestom.server.lock.Acquisition}
     * utils methods.
     *
     * @return an unmodifiable collection containing all the online players
     */
    @NotNull
    public Collection<Acquirable<Player>> getOnlinePlayers() {
        return unmodifiableAcquirablePlayers;
    }

    @NotNull
    public Collection<Player> getUnsafeOnlinePlayers() {
        return new AcquirableCollectionView<>(getOnlinePlayers());
    }

    /**
     * Finds the closest player matching a given username.
     * <p>
     *
     * @param username the player username (can be partial)
     * @return the closest match, null if no players are online
     */
    @Nullable
    public Acquirable<Player> findPlayer(@NotNull String username) {
        Acquirable<Player> exact = getPlayer(username);
        if (exact != null) return exact;

        String lowercase = username.toLowerCase();
        double currentDistance = 0;
        // Unsafe loop, ok because we are only comparing usernames
        for (Player player : getUnsafeOnlinePlayers()) {
            final String unwrapUsername = player.getUsername().toLowerCase();
            final double distance = new JaroWinklerDistance().apply(lowercase, unwrapUsername);
            if (distance > currentDistance) {
                currentDistance = distance;
                exact = player.getAcquiredElement();
            }
        }
        return exact;
    }

    /**
     * Gets the first player which validate {@link String#equalsIgnoreCase(String)}.
     * <p>
     * This can cause issue if two or more players have the same username.
     *
     * @param username the player username (ignoreCase)
     * @return the first player who validate the username condition, null if none was found
     */
    @Nullable
    public Acquirable<Player> getPlayer(@NotNull String username) {
        // Unsafe loop, ok because we are only comparing usernames
        for (Player player : getUnsafeOnlinePlayers()) {
            if (player.getUsername().equalsIgnoreCase(username))
                return player.getAcquiredElement();
        }
        return null;
    }

    /**
     * Gets the first player which validate {@link UUID#equals(Object)}.
     * <p>
     * This can cause issue if two or more players have the same UUID.
     *
     * @param uuid the player UUID
     * @return the first player who validate the UUID condition, null if none was found
     */
    @Nullable
    public Acquirable<Player> getPlayer(@NotNull UUID uuid) {
        // Unsafe loop, ok because we are only comparing UUIDs
        for (Player player : getUnsafeOnlinePlayers()) {
            if (player.getUuid().equals(uuid))
                return player.getAcquiredElement();
        }
        return null;
    }

    /**
     * Sends a {@link JsonMessage} to all online players who validate the condition {@code condition}.
     *
     * @param jsonMessage the message to send, probably a {@link net.minestom.server.chat.ColoredText} or {@link net.minestom.server.chat.RichMessage}
     * @param condition   the condition to receive the message
     */
    public void broadcastMessage(@NotNull JsonMessage jsonMessage, @Nullable PlayerValidator condition) {
        final Collection<Acquirable<Player>> recipients = getRecipients(condition);

        if (!recipients.isEmpty()) {
            final String jsonText = jsonMessage.toString();
            broadcastJson(jsonText, recipients);
        }
    }

    /**
     * Sends a {@link JsonMessage} to all online players.
     *
     * @param jsonMessage the message to send, probably a {@link net.minestom.server.chat.ColoredText} or {@link net.minestom.server.chat.RichMessage}
     */
    public void broadcastMessage(@NotNull JsonMessage jsonMessage) {
        broadcastMessage(jsonMessage, null);
    }

    private void broadcastJson(@NotNull String json, @NotNull Collection<Acquirable<Player>> recipients) {
        ChatMessagePacket chatMessagePacket =
                new ChatMessagePacket(json, ChatMessagePacket.Position.SYSTEM_MESSAGE);

        PacketUtils.sendGroupedPacket(recipients, chatMessagePacket);
    }

    private Collection<Acquirable<Player>> getRecipients(@Nullable PlayerValidator condition) {
        Collection<Acquirable<Player>> recipients;

        // Get the recipients
        if (condition == null) {
            recipients = getOnlinePlayers();
        } else {
            recipients = new ArrayList<>();
            getOnlinePlayers().forEach(acquirablePlayer -> {
                final Player player = acquirablePlayer.unsafeUnwrap();
                final boolean result = condition.isValid(player);
                if (result)
                    recipients.add(acquirablePlayer);
            });
        }

        return recipients;
    }

    /**
     * Gets all the listeners which are called for each packet received.
     *
     * @return a list of packet's consumers
     */
    @NotNull
    public List<ClientPacketConsumer> getReceivePacketConsumers() {
        return receiveClientPacketConsumers;
    }

    /**
     * Adds a consumer to call once a packet is received.
     *
     * @param clientPacketConsumer the packet consumer
     */
    public void onPacketReceive(@NotNull ClientPacketConsumer clientPacketConsumer) {
        this.receiveClientPacketConsumers.add(clientPacketConsumer);
    }

    /**
     * Gets all the listeners which are called for each packet sent.
     *
     * @return a list of packet's consumers
     */
    @NotNull
    public List<ServerPacketConsumer> getSendPacketConsumers() {
        return Collections.unmodifiableList(sendClientPacketConsumers);
    }

    /**
     * Adds a consumer to call once a packet is sent.
     *
     * @param serverPacketConsumer the packet consumer
     */
    public void onPacketSend(@NotNull ServerPacketConsumer serverPacketConsumer) {
        this.sendClientPacketConsumers.add(serverPacketConsumer);
    }

    /**
     * Changes how {@link UUID} are attributed to players.
     * <p>
     * Shouldn't be override if already defined.
     * <p>
     * Be aware that it is possible for an UUID provider to be ignored, for example in the case of a proxy (eg: velocity).
     *
     * @param uuidProvider the new player connection uuid provider,
     *                     setting it to null would apply a random UUID for each player connection
     * @see #getPlayerConnectionUuid(PlayerConnection, String)
     */
    public void setUuidProvider(@Nullable UuidProvider uuidProvider) {
        this.uuidProvider = uuidProvider;
    }

    /**
     * Computes the UUID of the specified connection.
     * Used in {@link net.minestom.server.network.packet.client.login.LoginStartPacket} in order
     * to give the player the right {@link UUID}.
     *
     * @param playerConnection the player connection
     * @param username         the username given by the connection
     * @return the uuid based on {@code playerConnection}
     * return a random UUID if no UUID provider is defined see {@link #setUuidProvider(UuidProvider)}
     */
    @NotNull
    public UUID getPlayerConnectionUuid(@NotNull PlayerConnection playerConnection, @NotNull String username) {
        if (uuidProvider == null)
            return UUID.randomUUID();
        return uuidProvider.provide(playerConnection, username);
    }

    /**
     * Changes the {@link Player} provider, to change which object to link to him.
     *
     * @param playerProvider the new {@link PlayerProvider}, can be set to null to apply the default provider
     */
    public void setPlayerProvider(@Nullable PlayerProvider playerProvider) {
        this.playerProvider = playerProvider;
    }

    /**
     * Retrieves the current {@link PlayerProvider}, can be the default one if none is defined.
     *
     * @return the current {@link PlayerProvider}
     */
    @NotNull
    public PlayerProvider getPlayerProvider() {
        return playerProvider == null ? playerProvider = Player::new : playerProvider;
    }

    /**
     * Those are all the consumers called when a new {@link Player} join.
     *
     * @return an unmodifiable list containing all the {@link Player} initialization consumer
     */
    @NotNull
    public List<Consumer<Player>> getPlayerInitializations() {
        return Collections.unmodifiableList(playerInitializations);
    }

    /**
     * Adds a new player initialization consumer. Those are called when a {@link Player} join,
     * mainly to add event callbacks to the player.
     * <p>
     * This callback should be exclusively used to add event listeners since it is called directly after a
     * player join (before any chunk is sent) and the client behavior can therefore be unpredictable.
     * You can add your "init" code in {@link net.minestom.server.event.player.PlayerLoginEvent}
     * or even {@link AsyncPlayerPreLoginEvent}.
     *
     * @param playerInitialization the {@link Player} initialization consumer
     */
    public void addPlayerInitialization(@NotNull Consumer<Player> playerInitialization) {
        this.playerInitializations.add(playerInitialization);
    }

    /**
     * Gets the kick reason when the server is shutdown using {@link MinecraftServer#stopCleanly()}.
     *
     * @return the kick reason in case on a shutdown
     */
    @NotNull
    public JsonMessage getShutdownText() {
        return shutdownText;
    }

    /**
     * Changes the kick reason in case of a shutdown.
     *
     * @param shutdownText the new shutdown kick reason
     * @see #getShutdownText()
     */
    public void setShutdownText(@NotNull JsonMessage shutdownText) {
        this.shutdownText = shutdownText;
    }

    /**
     * Adds a new {@link Player} in the players list.
     * Is currently used at
     * {@link LoginStartPacket#process(PlayerConnection)}
     * and in {@link FakePlayer#initPlayer(UUID, String, Consumer)}.
     *
     * @param player the player to add
     */
    public synchronized void registerPlayer(@NotNull Player player) {
        this.acquirablePlayers.add(player.getAcquiredElement());
        this.players.add(player);
        this.connectionPlayerMap.put(player.getPlayerConnection(), player);
    }

    /**
     * Removes a {@link Player} from the players list.
     * <p>
     * Used during disconnection, you shouldn't have to do it manually.
     *
     * @param connection the player connection
     * @see PlayerConnection#disconnect() to properly disconnect a player
     */
    public void removePlayer(@NotNull PlayerConnection connection) {
        final Player player = this.connectionPlayerMap.get(connection);
        if (player == null)
            return;

        this.acquirablePlayers.remove(player.getAcquiredElement());
        this.players.remove(player);
        this.connectionPlayerMap.remove(connection);
    }

    /**
     * Calls the player initialization callbacks and the event {@link AsyncPlayerPreLoginEvent}.
     * <p>
     * Sends a {@link LoginSuccessPacket} if successful (not kicked)
     * and change the connection state to {@link ConnectionState#PLAY}.
     *
     * @param player   the player
     * @param register true to register the newly created player in {@link ConnectionManager} lists
     */
    public void startPlayState(@NotNull Player player, boolean register) {
        // Init player (register events)
        for (Consumer<Player> playerInitialization : getPlayerInitializations()) {
            playerInitialization.accept(player);
        }

        AsyncUtils.runAsync(() -> {
            String username = player.getUsername();
            UUID uuid = player.getUuid();

            // Call pre login event
            AsyncPlayerPreLoginEvent asyncPlayerPreLoginEvent = new AsyncPlayerPreLoginEvent(player, username, uuid);
            player.callEvent(AsyncPlayerPreLoginEvent.class, asyncPlayerPreLoginEvent);

            // Close the player channel if he has been disconnected (kick)
            final boolean online = player.isOnline();
            if (!online) {
                final PlayerConnection playerConnection = player.getPlayerConnection();

                if (playerConnection instanceof NettyPlayerConnection) {
                    ((NettyPlayerConnection) playerConnection).getChannel().flush();
                }

                //playerConnection.disconnect();
                return;
            }

            // Change UUID/Username based on the event
            {
                final String eventUsername = asyncPlayerPreLoginEvent.getUsername();
                final UUID eventUuid = asyncPlayerPreLoginEvent.getPlayerUuid();

                if (!player.getUsername().equals(eventUsername)) {
                    player.setUsernameField(eventUsername);
                    username = eventUsername;
                }

                if (!player.getUuid().equals(eventUuid)) {
                    player.setUuid(eventUuid);
                    uuid = eventUuid;
                }
            }

            // Send login success packet
            {
                final PlayerConnection connection = player.getPlayerConnection();

                LoginSuccessPacket loginSuccessPacket = new LoginSuccessPacket(uuid, username);
                if (connection instanceof NettyPlayerConnection) {
                    ((NettyPlayerConnection) connection).writeAndFlush(loginSuccessPacket);
                } else {
                    connection.sendPacket(loginSuccessPacket);
                }

                connection.setConnectionState(ConnectionState.PLAY);
            }

            // Add the player to the waiting list
            addWaitingPlayer(player);

            if (register) {
                registerPlayer(player);
            }
        });
    }

    /**
     * Creates a {@link Player} using the defined {@link PlayerProvider}
     * and execute {@link #startPlayState(Player, boolean)}.
     *
     * @return the newly created player object
     * @see #startPlayState(Player, boolean)
     */
    @NotNull
    public Player startPlayState(@NotNull PlayerConnection connection,
                                 @NotNull UUID uuid, @NotNull String username,
                                 boolean register) {
        final Player player = getPlayerProvider().createPlayer(uuid, username, connection);

        startPlayState(player, register);

        return player;
    }

    /**
     * Shutdowns the connection manager by kicking all the currently connected players.
     */
    public void shutdown() {
        DisconnectPacket disconnectPacket = new DisconnectPacket(getShutdownText());
        // Unsafe loop, ok because we are only sending a packet, which is a thread-safe operation
        for (Player player : getUnsafeOnlinePlayers()) {
            final PlayerConnection playerConnection = player.getPlayerConnection();
            if (playerConnection instanceof NettyPlayerConnection) {
                final NettyPlayerConnection nettyPlayerConnection = (NettyPlayerConnection) playerConnection;
                final Channel channel = nettyPlayerConnection.getChannel();
                channel.writeAndFlush(disconnectPacket);
                channel.close();
            }
        }
        this.acquirablePlayers.clear();
        this.players.clear();
        this.connectionPlayerMap.clear();
    }

    /**
     * Connects waiting players.
     */
    public void updateWaitingPlayers() {
        // Connect waiting players
        waitingPlayersTick();
    }

    /**
     * Updates keep alive by checking the last keep alive packet and send a new one if needed.
     *
     * @param tickStart the time of the update in milliseconds, forwarded to the packet
     */
    public void handleKeepAlive(long tickStart) {
        final KeepAlivePacket keepAlivePacket = new KeepAlivePacket(tickStart);
        for (Player player : getOnlinePlayers()) {
            final long lastKeepAlive = tickStart - player.getLastKeepAlive();
            if (lastKeepAlive > KEEP_ALIVE_DELAY && player.didAnswerKeepAlive()) {
                final PlayerConnection playerConnection = player.getPlayerConnection();
                player.refreshKeepAlive(tickStart);
                playerConnection.sendPacket(keepAlivePacket);
            } else if (lastKeepAlive >= KEEP_ALIVE_KICK) {
                player.kick(TIMEOUT_TEXT);
            }
        }
    }

    /**
     * Adds connected clients after the handshake (used to free the networking threads).
     */
    private void waitingPlayersTick() {
        Player waitingPlayer;
        while ((waitingPlayer = waitingPlayers.poll()) != null) {

            PlayerLoginEvent loginEvent = new PlayerLoginEvent(waitingPlayer);
            waitingPlayer.callEvent(PlayerLoginEvent.class, loginEvent);
            final Instance spawningInstance = loginEvent.getSpawningInstance();

            Check.notNull(spawningInstance, "You need to specify a spawning instance in the PlayerLoginEvent");

            waitingPlayer.UNSAFE_init(spawningInstance);

            // Spawn the player at Player#getRespawnPoint during the next instance tick
            spawningInstance.scheduleNextTick(waitingPlayer::setInstance);
        }
    }

    /**
     * Adds a player into the waiting list, to be handled during the next server tick.
     *
     * @param player the {@link Player player} to add into the waiting list
     */
    public void addWaitingPlayer(@NotNull Player player) {
        this.waitingPlayers.add(player);
    }
}<|MERGE_RESOLUTION|>--- conflicted
+++ resolved
@@ -23,13 +23,10 @@
 import net.minestom.server.utils.PacketUtils;
 import net.minestom.server.utils.async.AsyncUtils;
 import net.minestom.server.utils.callback.validator.PlayerValidator;
-<<<<<<< HEAD
 import net.minestom.server.utils.collection.AcquirableCollectionView;
 import org.apache.commons.text.similarity.JaroWinklerDistance;
-=======
 import net.minestom.server.utils.validate.Check;
 import org.apache.commons.lang3.StringUtils;
->>>>>>> 1cd3228c
 import org.jetbrains.annotations.NotNull;
 import org.jetbrains.annotations.Nullable;
 
@@ -45,16 +42,14 @@
  */
 public final class ConnectionManager {
 
-<<<<<<< HEAD
-    private final Set<Acquirable<Player>> acquirablePlayers = new CopyOnWriteArraySet<>();
-    private final Set<Acquirable<Player>> unmodifiableAcquirablePlayers = Collections.unmodifiableSet(acquirablePlayers);
-=======
     private static final long KEEP_ALIVE_DELAY = 10_000;
     private static final long KEEP_ALIVE_KICK = 30_000;
     private static final ColoredText TIMEOUT_TEXT = ColoredText.of(ChatColor.RED + "Timeout");
 
     private final Queue<Player> waitingPlayers = new ConcurrentLinkedQueue<>();
->>>>>>> 1cd3228c
+
+    private final Set<Acquirable<Player>> acquirablePlayers = new CopyOnWriteArraySet<>();
+    private final Set<Acquirable<Player>> unmodifiableAcquirablePlayers = Collections.unmodifiableSet(acquirablePlayers);
     private final Set<Player> players = new CopyOnWriteArraySet<>();
     private final Set<Player> unmodifiablePlayers = Collections.unmodifiableSet(players);
     private final Map<PlayerConnection, Player> connectionPlayerMap = new ConcurrentHashMap<>();
