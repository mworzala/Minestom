--- conflicted
+++ resolved
@@ -4,11 +4,7 @@
 import net.minestom.server.adventure.AdventurePacketConvertor;
 import net.minestom.server.network.packet.server.ServerPacket;
 import net.minestom.server.network.packet.server.ServerPacketIdentifier;
-<<<<<<< HEAD
-import net.minestom.server.sound.SoundCategory;
 import net.minestom.server.utils.binary.BinaryReader;
-=======
->>>>>>> b29217e0
 import net.minestom.server.utils.binary.BinaryWriter;
 import org.jetbrains.annotations.NotNull;
 
@@ -22,7 +18,7 @@
 
     public NamedSoundEffectPacket() {
         soundName = "";
-        soundCategory = SoundCategory.AMBIENT;
+        soundSource = Source.AMBIENT;
     }
 
     @Override
@@ -39,7 +35,7 @@
     @Override
     public void read(@NotNull BinaryReader reader) {
         soundName = reader.readSizedString(Integer.MAX_VALUE);
-        soundCategory = SoundCategory.values()[reader.readVarInt()];
+        soundSource = Source.values()[reader.readVarInt()];
         x = reader.readInt() / 8;
         y = reader.readInt() / 8;
         z = reader.readInt() / 8;
