--- conflicted
+++ resolved
@@ -19,6 +19,11 @@
     public Component header;
     public Component footer;
 
+    public PlayerListHeaderAndFooterPacket() {
+        header = null;
+        footer = null;
+    }
+
     public PlayerListHeaderAndFooterPacket(@Nullable Component header, @Nullable Component footer) {
         this.header = header;
         this.footer = footer;
@@ -28,17 +33,6 @@
     public void write(@NotNull BinaryWriter writer) {
         writer.writeComponent(Objects.requireNonNullElseGet(header, Component::empty));
         writer.writeComponent(Objects.requireNonNullElseGet(footer, Component::empty));
-    }
-
-<<<<<<< HEAD
-    public PlayerListHeaderAndFooterPacket() {
-        emptyFooter = true;
-        emptyHeader = true;
-=======
-    @Override
-    public int getId() {
-        return ServerPacketIdentifier.PLAYER_LIST_HEADER_AND_FOOTER;
->>>>>>> b29217e0
     }
 
     @Override
@@ -54,20 +48,17 @@
     }
 
     @Override
-<<<<<<< HEAD
     public void read(@NotNull BinaryReader reader) {
-        header = reader.readJsonMessage(Integer.MAX_VALUE);
-        footer = reader.readJsonMessage(Integer.MAX_VALUE);
-        emptyHeader = EMPTY_COMPONENT.equals(header.toString());
-        emptyFooter = EMPTY_COMPONENT.equals(footer.toString());
+        header = reader.readComponent(Integer.MAX_VALUE);
+        footer = reader.readComponent(Integer.MAX_VALUE);
     }
 
     @Override
     public int getId() {
         return ServerPacketIdentifier.PLAYER_LIST_HEADER_AND_FOOTER;
-=======
+    }
+
     public @NotNull ServerPacket copyWithOperator(@NotNull UnaryOperator<Component> operator) {
         return new PlayerListHeaderAndFooterPacket(header == null ? null : operator.apply(header), footer == null ? null : operator.apply(footer));
->>>>>>> b29217e0
     }
 }