package net.minestom.server.network.packet.server.play;

<<<<<<< HEAD
import net.minestom.server.bossbar.BarColor;
import net.minestom.server.bossbar.BarDivision;
import net.minestom.server.chat.ColoredText;
import net.minestom.server.chat.JsonMessage;
=======
import net.kyori.adventure.bossbar.BossBar;
import net.kyori.adventure.text.Component;
import net.minestom.server.adventure.AdventurePacketConvertor;
import net.minestom.server.network.packet.server.ComponentHoldingServerPacket;
>>>>>>> b29217e0
import net.minestom.server.network.packet.server.ServerPacket;
import net.minestom.server.network.packet.server.ServerPacketIdentifier;
import net.minestom.server.utils.binary.BinaryReader;
import net.minestom.server.utils.binary.BinaryWriter;
import org.jetbrains.annotations.NotNull;

import java.util.Collection;
import java.util.Collections;
import java.util.UUID;
import java.util.function.UnaryOperator;

public class BossBarPacket implements ComponentHoldingServerPacket {

    public UUID uuid = new UUID(0, 0);
    public Action action = Action.ADD;

<<<<<<< HEAD
    public JsonMessage title = ColoredText.of(""); // Only text
    public float health;
    public BarColor color = BarColor.BLUE;
    public BarDivision division = BarDivision.SOLID;
    public byte flags;

    public BossBarPacket() {}

=======
    public Component title; // Only text
    public float health;
    public BossBar.Color color;
    public BossBar.Overlay overlay;
    public byte flags;

>>>>>>> b29217e0
    @Override
    public void write(@NotNull BinaryWriter writer) {
        writer.writeUuid(uuid);
        writer.writeVarInt(action.ordinal());

        switch (action) {
            case ADD:
                writer.writeComponent(title);
                writer.writeFloat(health);
                writer.writeVarInt(AdventurePacketConvertor.getBossBarColorValue(color));
                writer.writeVarInt(AdventurePacketConvertor.getBossBarOverlayValue(overlay));
                writer.writeByte(flags);
                break;
            case REMOVE:

                break;
            case UPDATE_HEALTH:
                writer.writeFloat(health);
                break;
            case UPDATE_TITLE:
                writer.writeComponent(title);
                break;
            case UPDATE_STYLE:
                writer.writeVarInt(AdventurePacketConvertor.getBossBarColorValue(color));
                writer.writeVarInt(AdventurePacketConvertor.getBossBarOverlayValue(overlay));
                break;
            case UPDATE_FLAGS:
                writer.writeByte(flags);
                break;
        }
    }

    @Override
    public void read(@NotNull BinaryReader reader) {
        uuid = reader.readUuid();
        action = Action.values()[reader.readVarInt()];

        switch (action) {
            case ADD:
                title = reader.readJsonMessage(Integer.MAX_VALUE);
                health = reader.readFloat();
                color = BarColor.values()[reader.readVarInt()];
                division = BarDivision.values()[reader.readVarInt()];
                flags = reader.readByte();
                break;
            case REMOVE:

                break;
            case UPDATE_HEALTH:
                health = reader.readFloat();
                break;
            case UPDATE_TITLE:
                title = reader.readJsonMessage(Integer.MAX_VALUE);
                break;
            case UPDATE_STYLE:
                color = BarColor.values()[reader.readVarInt()];
                division = BarDivision.values()[reader.readVarInt()];
                break;
            case UPDATE_FLAGS:
                flags = reader.readByte();
                break;
        }
    }

    @Override
    public int getId() {
        return ServerPacketIdentifier.BOSS_BAR;
    }

    @Override
    public @NotNull Collection<Component> components() {
        if (title != null) {
            return Collections.singleton(title);
        } else {
            return Collections.emptyList();
        }
    }

    @Override
    public @NotNull ServerPacket copyWithOperator(@NotNull UnaryOperator<Component> operator) {
        switch (action) {
            case UPDATE_TITLE: {
                BossBarPacket packet = new BossBarPacket();
                packet.action = action;
                packet.uuid = uuid;
                packet.title = operator.apply(title);
                return packet;
            }
            case ADD: {
                BossBarPacket packet = new BossBarPacket();
                packet.action = action;
                packet.uuid = uuid;
                packet.title = operator.apply(title);
                packet.health = health;
                packet.overlay = overlay;
                packet.color = color;
                packet.flags = flags;
                return packet;
            }
            default: return this;
        }
    }

    public enum Action {
        ADD,
        REMOVE,
        UPDATE_HEALTH,
        UPDATE_TITLE,
        UPDATE_STYLE,
        UPDATE_FLAGS
    }

}<|MERGE_RESOLUTION|>--- conflicted
+++ resolved
@@ -1,16 +1,9 @@
 package net.minestom.server.network.packet.server.play;
 
-<<<<<<< HEAD
-import net.minestom.server.bossbar.BarColor;
-import net.minestom.server.bossbar.BarDivision;
-import net.minestom.server.chat.ColoredText;
-import net.minestom.server.chat.JsonMessage;
-=======
 import net.kyori.adventure.bossbar.BossBar;
 import net.kyori.adventure.text.Component;
 import net.minestom.server.adventure.AdventurePacketConvertor;
 import net.minestom.server.network.packet.server.ComponentHoldingServerPacket;
->>>>>>> b29217e0
 import net.minestom.server.network.packet.server.ServerPacket;
 import net.minestom.server.network.packet.server.ServerPacketIdentifier;
 import net.minestom.server.utils.binary.BinaryReader;
@@ -27,23 +20,14 @@
     public UUID uuid = new UUID(0, 0);
     public Action action = Action.ADD;
 
-<<<<<<< HEAD
-    public JsonMessage title = ColoredText.of(""); // Only text
+    public Component title = Component.empty(); // Only text
     public float health;
-    public BarColor color = BarColor.BLUE;
-    public BarDivision division = BarDivision.SOLID;
+    public BossBar.Color color = BossBar.Color.BLUE;
+    public BossBar.Overlay overlay = BossBar.Overlay.PROGRESS;
     public byte flags;
 
     public BossBarPacket() {}
 
-=======
-    public Component title; // Only text
-    public float health;
-    public BossBar.Color color;
-    public BossBar.Overlay overlay;
-    public byte flags;
-
->>>>>>> b29217e0
     @Override
     public void write(@NotNull BinaryWriter writer) {
         writer.writeUuid(uuid);
@@ -83,10 +67,10 @@
 
         switch (action) {
             case ADD:
-                title = reader.readJsonMessage(Integer.MAX_VALUE);
+                title = reader.readComponent(Integer.MAX_VALUE);
                 health = reader.readFloat();
-                color = BarColor.values()[reader.readVarInt()];
-                division = BarDivision.values()[reader.readVarInt()];
+                color = BossBar.Color.values()[reader.readVarInt()];
+                overlay = BossBar.Overlay.values()[reader.readVarInt()];
                 flags = reader.readByte();
                 break;
             case REMOVE:
@@ -96,11 +80,11 @@
                 health = reader.readFloat();
                 break;
             case UPDATE_TITLE:
-                title = reader.readJsonMessage(Integer.MAX_VALUE);
+                title = reader.readComponent(Integer.MAX_VALUE);
                 break;
             case UPDATE_STYLE:
-                color = BarColor.values()[reader.readVarInt()];
-                division = BarDivision.values()[reader.readVarInt()];
+                color = BossBar.Color.values()[reader.readVarInt()];
+                overlay = BossBar.Overlay.values()[reader.readVarInt()];
                 break;
             case UPDATE_FLAGS:
                 flags = reader.readByte();
