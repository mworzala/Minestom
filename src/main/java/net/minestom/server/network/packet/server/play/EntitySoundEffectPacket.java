--- conflicted
+++ resolved
@@ -4,11 +4,8 @@
 import net.minestom.server.adventure.AdventurePacketConvertor;
 import net.minestom.server.network.packet.server.ServerPacket;
 import net.minestom.server.network.packet.server.ServerPacketIdentifier;
-<<<<<<< HEAD
 import net.minestom.server.sound.SoundCategory;
 import net.minestom.server.utils.binary.BinaryReader;
-=======
->>>>>>> b29217e0
 import net.minestom.server.utils.binary.BinaryWriter;
 import org.jetbrains.annotations.NotNull;
 
@@ -21,7 +18,7 @@
     public float pitch;
 
     public EntitySoundEffectPacket() {
-        soundCategory = SoundCategory.NEUTRAL;
+        soundSource = Sound.Source.NEUTRAL;
     }
 
     @Override
@@ -36,7 +33,7 @@
     @Override
     public void read(@NotNull BinaryReader reader) {
         soundId = reader.readVarInt();
-        soundCategory = SoundCategory.values()[reader.readVarInt()];
+        soundSource = Sound.Source.values()[reader.readVarInt()];
         entityId = reader.readVarInt();
         volume = reader.readFloat();
         pitch = reader.readFloat();
