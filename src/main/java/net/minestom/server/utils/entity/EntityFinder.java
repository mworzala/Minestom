--- conflicted
+++ resolved
@@ -105,13 +105,8 @@
      * @return all entities validating the conditions, can be empty
      */
     @NotNull
-<<<<<<< HEAD
-    public List<Acquirable<? extends Entity>> find(@NotNull Instance instance, @Nullable Entity self) {
+    public List<Acquirable<? extends Entity>> find(@Nullable Instance instance, @Nullable Entity self) {
         List<Acquirable<? extends Entity>> result = findTarget(instance, targetSelector, startPosition, self);
-=======
-    public List<Entity> find(@Nullable Instance instance, @Nullable Entity self) {
-        List<Entity> result = findTarget(instance, targetSelector, startPosition, self);
->>>>>>> 1cd3228c
 
         // Fast exit if there is nothing to process
         if (result.isEmpty())
@@ -276,28 +271,17 @@
     }
 
     @NotNull
-<<<<<<< HEAD
-    private static List<Acquirable<? extends Entity>> findTarget(@NotNull Instance instance, @NotNull TargetSelector targetSelector,
+    private static List<Acquirable<? extends Entity>> findTarget(@Nullable Instance instance, @NotNull TargetSelector targetSelector,
                                                                  @NotNull Position startPosition, @Nullable Entity self) {
-=======
-    private static List<Entity> findTarget(@Nullable Instance instance, @NotNull TargetSelector targetSelector,
-                                           @NotNull Position startPosition, @Nullable Entity self) {
->>>>>>> 1cd3228c
 
         if (targetSelector == TargetSelector.NEAREST_PLAYER) {
             Acquirable<Player> entity = null;
             float closestDistance = Float.MAX_VALUE;
 
-<<<<<<< HEAD
-            Set<Acquirable<Player>> instancePlayers = instance.getPlayers();
+            Collection<Acquirable<Player>> instancePlayers = instance != null ?
+                    instance.getPlayers() : MinecraftServer.getConnectionManager().getOnlinePlayers();
             for (Acquirable<Player> player : instancePlayers) {
                 final float distance = player.unsafeUnwrap().getPosition().getDistance(startPosition);
-=======
-            Collection<Player> instancePlayers = instance != null ?
-                    instance.getPlayers() : MinecraftServer.getConnectionManager().getOnlinePlayers();
-            for (Player player : instancePlayers) {
-                final float distance = player.getPosition().getDistance(startPosition);
->>>>>>> 1cd3228c
                 if (distance < closestDistance) {
                     entity = player;
                     closestDistance = distance;
@@ -305,29 +289,18 @@
             }
             return Collections.singletonList(entity);
         } else if (targetSelector == TargetSelector.RANDOM_PLAYER) {
-<<<<<<< HEAD
-            Set<Acquirable<Player>> instancePlayers = instance.getPlayers();
+            Collection<Acquirable<Player>> instancePlayers = instance != null ?
+                    instance.getPlayers() : MinecraftServer.getConnectionManager().getOnlinePlayers();
             final int index = ThreadLocalRandom.current().nextInt(instancePlayers.size());
             final Acquirable<Player> acquirablePlayer = instancePlayers.stream().skip(index).findFirst().orElseThrow();
-            return Arrays.asList(acquirablePlayer);
-=======
-            Collection<Player> instancePlayers = instance != null ?
-                    instance.getPlayers() : MinecraftServer.getConnectionManager().getOnlinePlayers();
-            final int index = ThreadLocalRandom.current().nextInt(instancePlayers.size());
-            final Player player = instancePlayers.stream().skip(index).findFirst().orElseThrow();
-            return Collections.singletonList(player);
->>>>>>> 1cd3228c
+            return Collections.singletonList(acquirablePlayer);
         } else if (targetSelector == TargetSelector.ALL_PLAYERS) {
             return new ArrayList<>(instance != null ?
                     instance.getPlayers() : MinecraftServer.getConnectionManager().getOnlinePlayers());
         } else if (targetSelector == TargetSelector.ALL_ENTITIES) {
             return new ArrayList<>(instance.getEntities());
         } else if (targetSelector == TargetSelector.SELF) {
-<<<<<<< HEAD
-            return Arrays.asList(self.getAcquiredElement());
-=======
-            return Collections.singletonList(self);
->>>>>>> 1cd3228c
+            return Collections.singletonList(self.getAcquiredElement());
         }
         throw new IllegalStateException("Weird thing happened");
     }
