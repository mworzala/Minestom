package net.minestom.server.utils;

import it.unimi.dsi.fastutil.ints.IntList;
import org.jetbrains.annotations.ApiStatus;
import org.jetbrains.annotations.NotNull;

import java.util.Objects;

@ApiStatus.Internal
public final class ArrayUtils {

    private ArrayUtils() {
    }

    public static int[] concatenateIntArrays(int @NotNull []... arrays) {
        int totalLength = 0;
        for (int[] array : arrays) {
            totalLength += array.length;
        }
        int[] result = new int[totalLength];
        int startingPos = 0;
        for (int[] array : arrays) {
            System.arraycopy(array, 0, result, startingPos, array.length);
            startingPos += array.length;
        }
        return result;
    }

    public static void removeElement(@NotNull Object[] arr, int index) {
        System.arraycopy(arr, index + 1, arr, index, arr.length - 1 - index);
    }

    /**
     * Gets the differences between 2 arrays.
     *
     * @param a the first array
     * @param b the second array
     * @return an array containing a's indexes that aren't in b array
     */
    public static int @NotNull [] getDifferencesBetweenArray(long @NotNull [] a, long @NotNull [] b) {
        int counter = 0;
        int[] indexes = new int[Math.max(a.length, b.length)];

        for (int i = 0; i < a.length; i++) {
            final long aValue = a[i];
            boolean contains = false;
            for (final long bValue : b) {
                if (bValue == aValue) {
                    contains = true;
                    break;
                }
            }
            if (!contains) {
                indexes[counter++] = i;
            }
        }

        // Resize array
        int[] result = new int[counter];
        System.arraycopy(indexes, 0, result, 0, counter);
        return result;
    }

    public static int @NotNull [] toArray(@NotNull IntList list) {
        int[] array = new int[list.size()];
        list.getElements(0, array, 0, array.length);
        return array;
    }

    /**
     * Gets if two arrays share the same start until {@code length}.
     *
     * @param first  the first array
     * @param second the second array
     * @param length the length to check (0-length)
     * @param <T>    the type of the arrays
     * @return true if both arrays share the same start
     */
    public static <T> boolean sameStart(@NotNull T[] first, @NotNull T[] second, int length) {
        if (Math.min(first.length, second.length) < length) {
            return false;
        }
        for (int i = 0; i < length; i++) {
            if (!Objects.equals(first[i], second[i])) {
                return false;
            }
        }
        return true;
    }
<<<<<<< HEAD

    /**
     * Fills an array using a supplier.
     *
     * @param array    the array to fill
     * @param supplier the supplier to fill the array
     * @param <T>      the array type
     */
    public static <T> void fill(@NotNull T[] array, @NotNull Supplier<T> supplier) {
        for (int i = 0; i < array.length; i++) {
            array[i] = supplier.get();
        }
    }

    public static boolean empty(byte[] array) {
        for (byte b : array) {
            if (b != 0) {
                return false;
            }
        }
        return true;
    }
=======
>>>>>>> a07177fb
}<|MERGE_RESOLUTION|>--- conflicted
+++ resolved
@@ -87,7 +87,6 @@
         }
         return true;
     }
-<<<<<<< HEAD
 
     /**
      * Fills an array using a supplier.
@@ -110,6 +109,4 @@
         }
         return true;
     }
-=======
->>>>>>> a07177fb
 }