--- conflicted
+++ resolved
@@ -185,21 +185,15 @@
      * @param packetBuffer      the buffer containing all the packet fields
      * @param compressionTarget the buffer which will receive the compressed version of {@code packetBuffer}
      */
-<<<<<<< HEAD
-    public static void compressBuffer(@NotNull Deflater deflater, @NotNull byte[] buffer,
-                                      @NotNull ByteBuf packetBuffer, @NotNull ByteBuf compressionTarget) {
-=======
     public static void compressBuffer(@NotNull Deflater deflater, @Nullable byte[] buffer,
                                       @NotNull ByteBuf packetBuffer, @NotNull ByteBuf compressionTarget,
                                       boolean synchronization) {
->>>>>>> 85390662
         final int packetLength = packetBuffer.readableBytes();
 
         if (packetLength < MinecraftServer.getCompressionThreshold()) {
             Utils.writeVarIntBuf(compressionTarget, 0);
             compressionTarget.writeBytes(packetBuffer);
         } else {
-
             Utils.writeVarIntBuf(compressionTarget, packetLength);
 
             final Runnable compressor = () -> {
@@ -215,7 +209,6 @@
                 }
 
                 deflater.reset();
-                ;
             };
 
             // Synchronize only if asked
