package net.minestom.server.listener;

import net.minestom.server.entity.Player;
import net.minestom.server.event.player.PlayerItemUpdateStateEvent;
import net.minestom.server.event.player.PlayerStartDiggingEvent;
import net.minestom.server.event.player.PlayerSwapItemEvent;
import net.minestom.server.instance.Instance;
import net.minestom.server.instance.block.Block;
import net.minestom.server.instance.block.CustomBlock;
import net.minestom.server.inventory.PlayerInventory;
import net.minestom.server.item.ItemStack;
import net.minestom.server.item.StackingRule;
import net.minestom.server.network.packet.client.play.ClientPlayerDiggingPacket;
import net.minestom.server.network.packet.server.play.AcknowledgePlayerDiggingPacket;
import net.minestom.server.network.packet.server.play.EntityEffectPacket;
import net.minestom.server.network.packet.server.play.RemoveEntityEffectPacket;
import net.minestom.server.potion.Potion;
import net.minestom.server.potion.PotionEffect;
import net.minestom.server.utils.BlockPosition;
import org.jetbrains.annotations.NotNull;

import java.util.List;
import java.util.concurrent.CopyOnWriteArrayList;

public class PlayerDiggingListener {

    private static final List<Player> playersEffect = new CopyOnWriteArrayList<>();

    public static void playerDiggingListener(ClientPlayerDiggingPacket packet, Player player) {
        final ClientPlayerDiggingPacket.Status status = packet.status;
        final BlockPosition blockPosition = packet.blockPosition;

        final Instance instance = player.getInstance();

        if (instance == null)
            return;

        if (status == ClientPlayerDiggingPacket.Status.STARTED_DIGGING) {

            final short blockStateId = instance.getBlockStateId(blockPosition);
            final boolean instantBreak = player.isCreative() ||
                    player.isInstantBreak() ||
                    Block.fromStateId(blockStateId).breaksInstantaneously();

            if (instantBreak) {
                // No need to check custom block
                breakBlock(instance, player, blockPosition, blockStateId);
            } else {
                final CustomBlock customBlock = instance.getCustomBlock(blockPosition);
                final int customBlockId = customBlock == null ? 0 : customBlock.getCustomBlockId();

                PlayerStartDiggingEvent playerStartDiggingEvent = new PlayerStartDiggingEvent(player, blockPosition, blockStateId, customBlockId);
                player.callEvent(PlayerStartDiggingEvent.class, playerStartDiggingEvent);

                if (playerStartDiggingEvent.isCancelled()) {
                    addEffect(player);

                    // Unsuccessful digging
                    sendAcknowledgePacket(player, blockPosition, blockStateId,
                            ClientPlayerDiggingPacket.Status.STARTED_DIGGING, false);
                } else if (customBlock != null) {
                    // Start digging the custom block
                    if (customBlock.enableCustomBreakDelay()) {
                        customBlock.startDigging(instance, blockPosition, player);
                        addEffect(player);
                    }

                    sendAcknowledgePacket(player, blockPosition, blockStateId,
<<<<<<< HEAD
                            ClientPlayerDiggingPacket.Status.FINISHED_DIGGING, false);
                } else {
                    // Vanilla block
                    breakBlock(instance, player, blockPosition, blockStateId);
                }
                break;
            case DROP_ITEM_STACK:
                final ItemStack droppedItemStack = player.getInventory().getItemInMainHand();
                dropItem(player, droppedItemStack, ItemStack.getAirItem());
                break;
            case DROP_ITEM:
                final int dropAmount = 1;

                ItemStack handItem = player.getInventory().getItemInMainHand();
                final StackingRule stackingRule = handItem.getStackingRule();
                final int handAmount = stackingRule.getAmount(handItem);

                if (handAmount <= dropAmount) {
                    // Drop the whole item without copy
                    dropItem(player, handItem, ItemStack.getAirItem());
                } else {
                    // Drop a single item, need a copy
                    ItemStack droppedItemStack2 = handItem.clone();

                    droppedItemStack2 = stackingRule.apply(droppedItemStack2, dropAmount);

                    handItem = handItem.clone(); // Force the copy
                    handItem = stackingRule.apply(handItem, handAmount - dropAmount);

                    dropItem(player, droppedItemStack2, handItem);
                }
                break;
            case UPDATE_ITEM_STATE:
                player.refreshEating(false);
                PlayerItemUpdateStateEvent playerItemUpdateStateEvent = player.callItemUpdateStateEvent(false);

                if (playerItemUpdateStateEvent == null) {
                    player.refreshActiveHand(true, false, false);
                } else {
                    final boolean isOffHand = playerItemUpdateStateEvent.getHand() == Player.Hand.OFF;
                    player.refreshActiveHand(playerItemUpdateStateEvent.hasHandAnimation(), isOffHand, false);
=======
                            ClientPlayerDiggingPacket.Status.STARTED_DIGGING, true);
>>>>>>> 66817eb9
                }
            }

        } else if (status == ClientPlayerDiggingPacket.Status.CANCELLED_DIGGING) {

            final short blockStateId = instance.getBlockStateId(blockPosition);
            // Remove custom block target
            player.resetTargetBlock();

            sendAcknowledgePacket(player, blockPosition, blockStateId,
                    ClientPlayerDiggingPacket.Status.CANCELLED_DIGGING, true);

        } else if (status == ClientPlayerDiggingPacket.Status.FINISHED_DIGGING) {

            final short blockStateId = instance.getBlockStateId(blockPosition);
            final CustomBlock customBlock = instance.getCustomBlock(blockPosition);
            if (customBlock != null && customBlock.enableCustomBreakDelay()) {
                // Is not supposed to happen, probably a bug
                sendAcknowledgePacket(player, blockPosition, blockStateId,
                        ClientPlayerDiggingPacket.Status.FINISHED_DIGGING, false);
            } else {
                // Vanilla block
                breakBlock(instance, player, blockPosition, blockStateId);
            }

        } else if (status == ClientPlayerDiggingPacket.Status.DROP_ITEM_STACK) {

            final ItemStack droppedItemStack = player.getInventory().getItemInMainHand();
            dropItem(player, droppedItemStack, ItemStack.getAirItem());

        } else if (status == ClientPlayerDiggingPacket.Status.DROP_ITEM) {

            final int dropAmount = 1;

            ItemStack handItem = player.getInventory().getItemInMainHand();
            final StackingRule stackingRule = handItem.getStackingRule();
            final int handAmount = stackingRule.getAmount(handItem);

            if (handAmount <= dropAmount) {
                // Drop the whole item without copy
                dropItem(player, handItem, ItemStack.getAirItem());
            } else {
                // Drop a single item, need a copy
                ItemStack droppedItemStack2 = handItem.clone();

                droppedItemStack2 = stackingRule.apply(droppedItemStack2, dropAmount);

                handItem = handItem.clone(); // Force the copy
                handItem = stackingRule.apply(handItem, handAmount - dropAmount);

                dropItem(player, droppedItemStack2, handItem);
            }

        } else if (status == ClientPlayerDiggingPacket.Status.UPDATE_ITEM_STATE) {

            player.refreshEating(false);
            ItemUpdateStateEvent itemUpdateStateEvent = player.callItemUpdateStateEvent(false);

            if (itemUpdateStateEvent == null) {
                player.refreshActiveHand(true, false, false);
            } else {
                final boolean isOffHand = itemUpdateStateEvent.getHand() == Player.Hand.OFF;
                player.refreshActiveHand(itemUpdateStateEvent.hasHandAnimation(), isOffHand, false);
            }

        } else if (status == ClientPlayerDiggingPacket.Status.SWAP_ITEM_HAND) {

            final PlayerInventory playerInventory = player.getInventory();
            final ItemStack mainHand = playerInventory.getItemInMainHand();
            final ItemStack offHand = playerInventory.getItemInOffHand();

            PlayerSwapItemEvent swapItemEvent = new PlayerSwapItemEvent(player, offHand, mainHand);
            player.callCancellableEvent(PlayerSwapItemEvent.class, swapItemEvent, () -> {
                playerInventory.setItemInMainHand(swapItemEvent.getMainHandItem());
                playerInventory.setItemInOffHand(swapItemEvent.getOffHandItem());
            });

        }
    }

    private static void breakBlock(Instance instance, Player player, BlockPosition blockPosition, int blockStateId) {
        // Finished digging, remove effect if any
        player.resetTargetBlock();

        // Unverified block break, client is fully responsible
        final boolean result = instance.breakBlock(player, blockPosition);

        final int updatedBlockId = result ? 0 : blockStateId;
        final ClientPlayerDiggingPacket.Status status = result ?
                ClientPlayerDiggingPacket.Status.FINISHED_DIGGING :
                ClientPlayerDiggingPacket.Status.CANCELLED_DIGGING;

        // Send acknowledge packet to allow or cancel the digging process
        sendAcknowledgePacket(player, blockPosition, updatedBlockId,
                status, result);

        if (!result) {
            final boolean solid = Block.fromStateId((short) blockStateId).isSolid();
            if (solid) {
                final BlockPosition playerBlockPosition = player.getPosition().toBlockPosition();

                // Teleport the player back if he broke a solid block just below him
                if (playerBlockPosition.subtract(0, 1, 0).equals(blockPosition))
                    player.teleport(player.getPosition());
            }
        }
    }

    private static void dropItem(@NotNull Player player,
                                 @NotNull ItemStack droppedItem, @NotNull ItemStack handItem) {
        final PlayerInventory playerInventory = player.getInventory();
        if (player.dropItem(droppedItem)) {
            playerInventory.setItemInMainHand(handItem);
        } else {
            playerInventory.update();
        }
    }

    /**
     * Adds the effect {@link PotionEffect#MINING_FATIGUE} to the player.
     * <p>
     * Used for {@link CustomBlock} break delay or when the {@link PlayerStartDiggingEvent} is cancelled
     * to remove the player break animation.
     *
     * @param player the player to add the effect to
     */
    private static void addEffect(@NotNull Player player) {
        playersEffect.add(player);

        EntityEffectPacket entityEffectPacket = new EntityEffectPacket();
        entityEffectPacket.entityId = player.getEntityId();
        entityEffectPacket.potion = new Potion(
                PotionEffect.MINING_FATIGUE,
                (byte) -1,
                0,
                false,
                false,
                false
        );
        player.getPlayerConnection().sendPacket(entityEffectPacket);
    }

    /**
     * Used to remove the affect from {@link #addEffect(Player)}.
     * <p>
     * Called when the player cancelled or finished digging the {@link CustomBlock}.
     *
     * @param player the player to remove the effect to
     */
    public static void removeEffect(@NotNull Player player) {
        if (playersEffect.contains(player)) {
            playersEffect.remove(player);

            RemoveEntityEffectPacket removeEntityEffectPacket = new RemoveEntityEffectPacket();
            removeEntityEffectPacket.entityId = player.getEntityId();
            removeEntityEffectPacket.effect = PotionEffect.MINING_FATIGUE;
            player.getPlayerConnection().sendPacket(removeEntityEffectPacket);
        }
    }

    /**
     * Sends an {@link AcknowledgePlayerDiggingPacket} to a connection.
     *
     * @param player        the player
     * @param blockPosition the block position
     * @param blockStateId  the block state id
     * @param status        the status of the digging
     * @param success       true to notify of a success, false otherwise
     */
    private static void sendAcknowledgePacket(@NotNull Player player, @NotNull BlockPosition blockPosition, int blockStateId,
                                              @NotNull ClientPlayerDiggingPacket.Status status, boolean success) {
        AcknowledgePlayerDiggingPacket acknowledgePlayerDiggingPacket = new AcknowledgePlayerDiggingPacket();
        acknowledgePlayerDiggingPacket.blockPosition = blockPosition;
        acknowledgePlayerDiggingPacket.blockStateId = blockStateId;
        acknowledgePlayerDiggingPacket.status = status;
        acknowledgePlayerDiggingPacket.successful = success;

        player.getPlayerConnection().sendPacket(acknowledgePlayerDiggingPacket);
    }

}<|MERGE_RESOLUTION|>--- conflicted
+++ resolved
@@ -66,51 +66,7 @@
                     }
 
                     sendAcknowledgePacket(player, blockPosition, blockStateId,
-<<<<<<< HEAD
-                            ClientPlayerDiggingPacket.Status.FINISHED_DIGGING, false);
-                } else {
-                    // Vanilla block
-                    breakBlock(instance, player, blockPosition, blockStateId);
-                }
-                break;
-            case DROP_ITEM_STACK:
-                final ItemStack droppedItemStack = player.getInventory().getItemInMainHand();
-                dropItem(player, droppedItemStack, ItemStack.getAirItem());
-                break;
-            case DROP_ITEM:
-                final int dropAmount = 1;
-
-                ItemStack handItem = player.getInventory().getItemInMainHand();
-                final StackingRule stackingRule = handItem.getStackingRule();
-                final int handAmount = stackingRule.getAmount(handItem);
-
-                if (handAmount <= dropAmount) {
-                    // Drop the whole item without copy
-                    dropItem(player, handItem, ItemStack.getAirItem());
-                } else {
-                    // Drop a single item, need a copy
-                    ItemStack droppedItemStack2 = handItem.clone();
-
-                    droppedItemStack2 = stackingRule.apply(droppedItemStack2, dropAmount);
-
-                    handItem = handItem.clone(); // Force the copy
-                    handItem = stackingRule.apply(handItem, handAmount - dropAmount);
-
-                    dropItem(player, droppedItemStack2, handItem);
-                }
-                break;
-            case UPDATE_ITEM_STATE:
-                player.refreshEating(false);
-                PlayerItemUpdateStateEvent playerItemUpdateStateEvent = player.callItemUpdateStateEvent(false);
-
-                if (playerItemUpdateStateEvent == null) {
-                    player.refreshActiveHand(true, false, false);
-                } else {
-                    final boolean isOffHand = playerItemUpdateStateEvent.getHand() == Player.Hand.OFF;
-                    player.refreshActiveHand(playerItemUpdateStateEvent.hasHandAnimation(), isOffHand, false);
-=======
                             ClientPlayerDiggingPacket.Status.STARTED_DIGGING, true);
->>>>>>> 66817eb9
                 }
             }
 
@@ -167,13 +123,13 @@
         } else if (status == ClientPlayerDiggingPacket.Status.UPDATE_ITEM_STATE) {
 
             player.refreshEating(false);
-            ItemUpdateStateEvent itemUpdateStateEvent = player.callItemUpdateStateEvent(false);
-
-            if (itemUpdateStateEvent == null) {
+            PlayerItemUpdateStateEvent playerItemUpdateStateEvent = player.callItemUpdateStateEvent(false);
+
+            if (playerItemUpdateStateEvent == null) {
                 player.refreshActiveHand(true, false, false);
             } else {
-                final boolean isOffHand = itemUpdateStateEvent.getHand() == Player.Hand.OFF;
-                player.refreshActiveHand(itemUpdateStateEvent.hasHandAnimation(), isOffHand, false);
+                final boolean isOffHand = playerItemUpdateStateEvent.getHand() == Player.Hand.OFF;
+                player.refreshActiveHand(playerItemUpdateStateEvent.hasHandAnimation(), isOffHand, false);
             }
 
         } else if (status == ClientPlayerDiggingPacket.Status.SWAP_ITEM_HAND) {
