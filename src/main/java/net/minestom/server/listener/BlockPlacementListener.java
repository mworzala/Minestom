package net.minestom.server.listener;

import net.minestom.server.MinecraftServer;
import net.minestom.server.entity.Entity;
import net.minestom.server.entity.EntityType;
import net.minestom.server.entity.GameMode;
import net.minestom.server.entity.Player;
import net.minestom.server.event.EventDispatcher;
import net.minestom.server.event.player.PlayerBlockInteractEvent;
import net.minestom.server.event.player.PlayerBlockPlaceEvent;
import net.minestom.server.event.player.PlayerUseItemOnBlockEvent;
import net.minestom.server.instance.Chunk;
import net.minestom.server.instance.Instance;
import net.minestom.server.instance.block.Block;
import net.minestom.server.instance.block.BlockFace;
import net.minestom.server.instance.block.BlockManager;
import net.minestom.server.instance.block.rule.BlockPlacementRule;
import net.minestom.server.inventory.PlayerInventory;
import net.minestom.server.item.ItemStack;
import net.minestom.server.item.Material;
import net.minestom.server.network.packet.client.play.ClientPlayerBlockPlacementPacket;
import net.minestom.server.network.packet.server.play.BlockChangePacket;
import net.minestom.server.utils.BlockPosition;
import net.minestom.server.utils.Direction;
import net.minestom.server.utils.chunk.ChunkUtils;
import net.minestom.server.utils.validate.Check;

import java.util.Set;

public class BlockPlacementListener {

    private static final BlockManager BLOCK_MANAGER = MinecraftServer.getBlockManager();

    public static void listener(ClientPlayerBlockPlacementPacket packet, Player player) {
        final PlayerInventory playerInventory = player.getInventory();
        final Player.Hand hand = packet.hand;
        final BlockFace blockFace = packet.blockFace;
        final BlockPosition blockPosition = packet.blockPosition;
        final Direction direction = blockFace.toDirection();

        final Instance instance = player.getInstance();
        if (instance == null)
            return;

        // Prevent outdated/modified client data
        if (!ChunkUtils.isLoaded(instance.getChunkAt(blockPosition))) {
            // Client tried to place a block in an unloaded chunk, ignore the request
            return;
        }

        final ItemStack usedItem = player.getItemInHand(hand);
        final Block interactedBlock = instance.getBlock(blockPosition);

        // Interact at block
        // FIXME: onUseOnBlock
        PlayerBlockInteractEvent playerBlockInteractEvent = new PlayerBlockInteractEvent(player, hand, interactedBlock, blockPosition, blockFace);
        EventDispatcher.call(playerBlockInteractEvent);
        if (playerBlockInteractEvent.isBlockingItemUse()) {
            return;
        }

        final Material useMaterial = usedItem.getMaterial();

        // Verify if the player can place the block
        boolean canPlaceBlock = true;
        {
            if (useMaterial == Material.AIR) { // Can't place air
                return;
            }

            //Check if the player is allowed to place blocks based on their game mode
            if (player.getGameMode() == GameMode.SPECTATOR) {
                canPlaceBlock = false; //Spectators can't place blocks
            } else if (player.getGameMode() == GameMode.ADVENTURE) {
                //Check if the block can placed on the block
                canPlaceBlock = usedItem.getMeta().getCanPlaceOn().contains(interactedBlock);
            }
        }

        // Get the newly placed block position
        final int offsetX = blockFace == BlockFace.WEST ? -1 : blockFace == BlockFace.EAST ? 1 : 0;
        final int offsetY = blockFace == BlockFace.BOTTOM ? -1 : blockFace == BlockFace.TOP ? 1 : 0;
        final int offsetZ = blockFace == BlockFace.NORTH ? -1 : blockFace == BlockFace.SOUTH ? 1 : 0;

        blockPosition.add(offsetX, offsetY, offsetZ);

        if (!canPlaceBlock) {
            if (useMaterial.isBlock()) {
                //Send a block change with AIR as block to keep the client in sync,
                //using refreshChunk results in the client not being in sync
                //after rapid invalid block placements
<<<<<<< HEAD
                BlockChangePacket blockChangePacket = new BlockChangePacket();
                blockChangePacket.blockPosition = blockPosition;
                blockChangePacket.blockStateId = Block.AIR.stateId();
                player.getPlayerConnection().sendPacket(blockChangePacket);
=======
                player.getPlayerConnection().sendPacket(new BlockChangePacket(blockPosition, Block.AIR.getBlockId()));
>>>>>>> 1f2dc0cd
            }
            return;
        }

        final Chunk chunk = instance.getChunkAt(blockPosition);

        Check.stateCondition(!ChunkUtils.isLoaded(chunk),
                "A player tried to place a block in the border of a loaded chunk " + blockPosition);

        // The concerned chunk will be send to the player if an error occur
        // This will ensure that the player has the correct version of the chunk
        boolean refreshChunk = false;

        if (useMaterial.isBlock()) {
            if (!chunk.isReadOnly()) {
                final Block placedBlock = useMaterial.getBlock();
                final Set<Entity> entities = instance.getChunkEntities(chunk);
                // Check if the player is trying to place a block in an entity
                boolean intersect = player.getBoundingBox().intersect(blockPosition);
                if (!intersect && placedBlock.isSolid()) {
                    // TODO push entities too close to the position
                    for (Entity entity : entities) {
                        // 'player' has already been checked
                        if (entity == player ||
                                entity.getEntityType() == EntityType.ITEM)
                            continue;

                        intersect = entity.getBoundingBox().intersect(blockPosition);
                        if (intersect)
                            break;
                    }
                }

                if (!intersect) {

                    // BlockPlaceEvent check
                    PlayerBlockPlaceEvent playerBlockPlaceEvent = new PlayerBlockPlaceEvent(player, placedBlock, blockPosition, packet.hand);
                    playerBlockPlaceEvent.consumeBlock(player.getGameMode() != GameMode.CREATIVE);

                    EventDispatcher.call(playerBlockPlaceEvent);
                    if (!playerBlockPlaceEvent.isCancelled()) {

                        // BlockPlacementRule check
                        Block resultBlock = playerBlockPlaceEvent.getBlock();
                        final BlockPlacementRule blockPlacementRule = BLOCK_MANAGER.getBlockPlacementRule(resultBlock);
                        if (blockPlacementRule != null) {
                            // Get id from block placement rule instead of the event
                            resultBlock = blockPlacementRule.blockPlace(instance, resultBlock, blockFace, blockPosition, player);
                        }
                        final boolean placementRuleCheck = resultBlock != null;
                        if (placementRuleCheck) {
                            // Place the block
                            instance.setBlock(blockPosition, resultBlock);
                            // Block consuming
                            if (playerBlockPlaceEvent.doesConsumeBlock()) {
                                // Consume the block in the player's hand
                                final ItemStack newUsedItem = usedItem.getStackingRule().apply(usedItem, usedItem.getAmount() - 1);
                                playerInventory.setItemInHand(hand, newUsedItem);
                            }
                        } else {
                            refreshChunk = true;
                        }
                    } else {
                        refreshChunk = true;
                    }
                } else {
                    refreshChunk = true;
                }
            } else {
                refreshChunk = true;
            }
        } else {
            // Player didn't try to place a block but interacted with one
            final BlockPosition usePosition = blockPosition.clone().subtract(offsetX, offsetY, offsetZ);
            PlayerUseItemOnBlockEvent event = new PlayerUseItemOnBlockEvent(player, hand, usedItem, usePosition, direction);
            EventDispatcher.call(event);
            refreshChunk = true;
        }

        // Refresh chunk section if needed
        if (refreshChunk) {
            chunk.sendChunkSectionUpdate(ChunkUtils.getSectionAt(blockPosition.getY()), player);
        }
    }

}<|MERGE_RESOLUTION|>--- conflicted
+++ resolved
@@ -89,14 +89,7 @@
                 //Send a block change with AIR as block to keep the client in sync,
                 //using refreshChunk results in the client not being in sync
                 //after rapid invalid block placements
-<<<<<<< HEAD
-                BlockChangePacket blockChangePacket = new BlockChangePacket();
-                blockChangePacket.blockPosition = blockPosition;
-                blockChangePacket.blockStateId = Block.AIR.stateId();
-                player.getPlayerConnection().sendPacket(blockChangePacket);
-=======
-                player.getPlayerConnection().sendPacket(new BlockChangePacket(blockPosition, Block.AIR.getBlockId()));
->>>>>>> 1f2dc0cd
+                player.getPlayerConnection().sendPacket(new BlockChangePacket(blockPosition, Block.AIR.stateId()));
             }
             return;
         }
