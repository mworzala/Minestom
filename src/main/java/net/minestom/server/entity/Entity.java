--- conflicted
+++ resolved
@@ -335,12 +335,7 @@
 
     @Override
     public boolean addViewer(@NotNull Player player) {
-<<<<<<< HEAD
-        Check.notNull(player, "Viewer cannot be null");
         boolean result = this.viewers.add(player.getAcquiredElement());
-=======
-        boolean result = this.viewers.add(player);
->>>>>>> 1cd3228c
         if (!result)
             return false;
         player.viewableEntities.add(this);
@@ -349,12 +344,7 @@
 
     @Override
     public boolean removeViewer(@NotNull Player player) {
-<<<<<<< HEAD
-        Check.notNull(player, "Viewer cannot be null");
         if (!viewers.remove(player.getAcquiredElement()))
-=======
-        if (!viewers.remove(player))
->>>>>>> 1cd3228c
             return false;
 
         DestroyEntitiesPacket destroyEntitiesPacket = new DestroyEntitiesPacket();
@@ -741,7 +731,7 @@
     public void setBoundingBox(float x, float y, float z) {
         this.boundingBox = new BoundingBox(this, x, y, z);
     }
-    
+
     /**
      * Changes the internal entity bounding box.
      * <p>
