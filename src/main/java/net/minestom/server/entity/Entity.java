package net.minestom.server.entity;

import net.kyori.adventure.sound.Sound;
import net.kyori.adventure.text.Component;
import net.kyori.adventure.text.event.HoverEvent;
import net.kyori.adventure.text.event.HoverEvent.ShowEntity;
import net.kyori.adventure.text.event.HoverEventSource;
import net.minestom.server.MinecraftServer;
import net.minestom.server.Tickable;
import net.minestom.server.Viewable;
import net.minestom.server.acquirable.Acquirable;
import net.minestom.server.collision.BoundingBox;
import net.minestom.server.collision.CollisionUtils;
import net.minestom.server.coordinate.Point;
import net.minestom.server.coordinate.Pos;
import net.minestom.server.coordinate.Vec;
import net.minestom.server.entity.metadata.EntityMeta;
import net.minestom.server.event.EventDispatcher;
import net.minestom.server.event.entity.*;
import net.minestom.server.instance.Chunk;
import net.minestom.server.instance.Instance;
import net.minestom.server.instance.InstanceManager;
import net.minestom.server.instance.block.Block;
import net.minestom.server.instance.block.BlockGetter;
import net.minestom.server.instance.block.BlockHandler;
import net.minestom.server.network.packet.server.play.*;
import net.minestom.server.network.player.PlayerConnection;
import net.minestom.server.permission.Permission;
import net.minestom.server.permission.PermissionHandler;
import net.minestom.server.potion.Potion;
import net.minestom.server.potion.PotionEffect;
import net.minestom.server.potion.TimedPotion;
import net.minestom.server.tag.Tag;
import net.minestom.server.tag.TagHandler;
import net.minestom.server.thread.ThreadProvider;
import net.minestom.server.utils.async.AsyncUtils;
import net.minestom.server.utils.chunk.ChunkUtils;
import net.minestom.server.utils.entity.EntityUtils;
import net.minestom.server.utils.player.PlayerUtils;
import net.minestom.server.utils.time.Cooldown;
import net.minestom.server.utils.time.TimeUnit;
import net.minestom.server.utils.validate.Check;
import org.jetbrains.annotations.ApiStatus;
import org.jetbrains.annotations.NotNull;
import org.jetbrains.annotations.Nullable;
import org.jglrxavpok.hephaistos.nbt.NBTCompound;

import java.time.Duration;
import java.time.temporal.TemporalUnit;
import java.util.*;
import java.util.concurrent.*;
import java.util.concurrent.atomic.AtomicInteger;
import java.util.function.Consumer;
import java.util.function.UnaryOperator;

/**
 * Could be a player, a monster, or an object.
 * <p>
 * To create your own entity you probably want to extends {@link LivingEntity} or {@link EntityCreature} instead.
 */
public class Entity implements Viewable, Tickable, TagHandler, PermissionHandler, HoverEventSource<ShowEntity>, Sound.Emitter {

    private static final Map<Integer, Entity> ENTITY_BY_ID = new ConcurrentHashMap<>();
    private static final Map<UUID, Entity> ENTITY_BY_UUID = new ConcurrentHashMap<>();
    private static final AtomicInteger LAST_ENTITY_ID = new AtomicInteger();

    protected Instance instance;
    protected Chunk currentChunk;
    protected Pos position;
    protected Pos previousPosition;
    protected Pos lastSyncedPosition;
    protected boolean onGround;

    private BoundingBox boundingBox;

    protected Entity vehicle;

    // Velocity
    protected Vec velocity = Vec.ZERO; // Movement in block per second
    protected boolean hasPhysics = true;

    /**
     * The amount of drag applied on the Y axle.
     * <p>
     * Unit: 1/tick
     */
    protected double gravityDragPerTick;
    /**
     * Acceleration on the Y axle due to gravity
     * <p>
     * Unit: blocks/tick
     */
    protected double gravityAcceleration;
    protected int gravityTickCount; // Number of tick where gravity tick was applied

    private boolean autoViewable;
    private final int id;
    protected final Set<Player> viewers = ConcurrentHashMap.newKeySet();
    private final Set<Player> unmodifiableViewers = Collections.unmodifiableSet(viewers);
    private final NBTCompound nbtCompound = new NBTCompound();
    private final Set<Permission> permissions = new CopyOnWriteArraySet<>();

    protected UUID uuid;
    private boolean isActive; // False if entity has only been instanced without being added somewhere
    private boolean removed;
    private boolean shouldRemove;
    private long scheduledRemoveTime;

    private final Set<Entity> passengers = new CopyOnWriteArraySet<>();
    protected EntityType entityType; // UNSAFE to change, modify at your own risk

    // Network synchronization, send the absolute position of the entity each X milliseconds
    private static final Duration SYNCHRONIZATION_COOLDOWN = Duration.of(1, TimeUnit.MINUTE);
    private Duration customSynchronizationCooldown;
    private long lastAbsoluteSynchronizationTime;

    protected Metadata metadata = new Metadata(this);
    protected EntityMeta entityMeta;

    private final List<TimedPotion> effects = new CopyOnWriteArrayList<>();

    // list of scheduled tasks to be executed during the next entity tick
    protected final Queue<Consumer<Entity>> nextTick = new ConcurrentLinkedQueue<>();

    // Tick related
    private long ticks;
    private final EntityTickEvent tickEvent = new EntityTickEvent(this);

    private final Acquirable<Entity> acquirable = Acquirable.of(this);

    /**
     * Lock used to support #switchEntityType
     */
    private final Object entityTypeLock = new Object();

    public Entity(@NotNull EntityType entityType, @NotNull UUID uuid) {
        this.id = generateId();
        this.entityType = entityType;
        this.uuid = uuid;
        this.position = Pos.ZERO;
        this.previousPosition = Pos.ZERO;
        this.lastSyncedPosition = Pos.ZERO;

        setBoundingBox(entityType.width(), entityType.height(), entityType.width());

        this.entityMeta = EntityTypeImpl.createMeta(entityType, this, this.metadata);

        setAutoViewable(true);

        Entity.ENTITY_BY_ID.put(id, this);
        Entity.ENTITY_BY_UUID.put(uuid, this);

        this.gravityAcceleration = EntityTypeImpl.getAcceleration(entityType.name());
        this.gravityDragPerTick = EntityTypeImpl.getDrag(entityType.name());
    }

    public Entity(@NotNull EntityType entityType) {
        this(entityType, UUID.randomUUID());
    }

    /**
     * Schedules a task to be run during the next entity tick.
     * It ensures that the task will be executed in the same thread as the entity (depending of the {@link ThreadProvider}).
     *
     * @param callback the task to execute during the next entity tick
     */
    public void scheduleNextTick(@NotNull Consumer<Entity> callback) {
        this.nextTick.add(callback);
    }

    /**
     * Gets an entity based on its id (from {@link #getEntityId()}).
     * <p>
     * Entity id are unique server-wide.
     *
     * @param id the entity unique id
     * @return the entity having the specified id, null if not found
     */
    public static @Nullable Entity getEntity(int id) {
        return Entity.ENTITY_BY_ID.getOrDefault(id, null);
    }

    /**
     * Gets an entity based on its UUID (from {@link #getUuid()}).
     *
     * @param uuid the entity UUID
     * @return the entity having the specified uuid, null if not found
     */
    public static @Nullable Entity getEntity(@NotNull UUID uuid) {
        return Entity.ENTITY_BY_UUID.getOrDefault(uuid, null);
    }


    /**
     * Generate and return a new unique entity id.
     * <p>
     * Useful if you want to spawn entities using packet but don't risk to have duplicated id.
     *
     * @return a newly generated entity id
     */
    public static int generateId() {
        return LAST_ENTITY_ID.incrementAndGet();
    }

    /**
     * Called each tick.
     *
     * @param time time of the update in milliseconds
     */
    public void update(long time) {

    }

    /**
     * Called when a new instance is set.
     */
    public void spawn() {

    }

    public boolean isOnGround() {
        return onGround || EntityUtils.isOnGround(this) /* backup for levitating entities */;
    }

    /**
     * Gets metadata of this entity.
     * You may want to cast it to specific implementation.
     *
     * @return metadata of this entity.
     */
    public @NotNull EntityMeta getEntityMeta() {
        return this.entityMeta;
    }

    /**
     * Teleports the entity only if the chunk at {@code position} is loaded or if
     * {@link Instance#hasEnabledAutoChunkLoad()} returns true.
     *
     * @param position the teleport position
     * @param chunks   the chunk indexes to load before teleporting the entity,
     *                 indexes are from {@link ChunkUtils#getChunkIndex(int, int)},
     *                 can be null or empty to only load the chunk at {@code position}
     * @throws IllegalStateException if you try to teleport an entity before settings its instance
     */
    public @NotNull CompletableFuture<Void> teleport(@NotNull Pos position, long @Nullable [] chunks) {
        Check.stateCondition(instance == null, "You need to use Entity#setInstance before teleporting an entity!");
        final Runnable endCallback = () -> {
            refreshPosition(position);
            previousPosition = position;
            synchronizePosition(true);
        };

        if (chunks != null && chunks.length > 0) {
            // Chunks need to be loaded before the teleportation can happen
            return ChunkUtils.optionalLoadAll(instance, chunks, null).thenRun(endCallback);
        }
        final Pos currentPosition = this.position;
        if (!currentPosition.sameChunk(position)) {
            // Ensure that the chunk is loaded
            return instance.loadOptionalChunk(position).thenRun(endCallback);
        } else {
            // Position is in the same chunk, keep it sync
            endCallback.run();
            return AsyncUtils.empty();
        }
    }

    public @NotNull CompletableFuture<Void> teleport(@NotNull Pos position) {
        return teleport(position, null);
    }

    /**
     * Changes the view of the entity.
     *
     * @param yaw   the new yaw
     * @param pitch the new pitch
     */
    public void setView(float yaw, float pitch) {
        this.position = position.withView(yaw, pitch);
        sendPacketToViewersAndSelf(new EntityHeadLookPacket(getEntityId(), yaw));
        sendPacketToViewersAndSelf(new EntityRotationPacket(getEntityId(), yaw, pitch, onGround));
    }

    /**
     * When set to true, the entity will automatically get new viewers when they come too close.
     * This can be use to have complete control over which player can see it, without having to deal with
     * raw packets.
     * <p>
     * True by default for all entities.
     * When set to false, it is important to mention that the players will not be removed automatically from its viewers
     * list, you would have to do that manually using {@link #addViewer(Player)} and {@link #removeViewer(Player)}..
     *
     * @return true if the entity is automatically viewable for close players, false otherwise
     */
    public boolean isAutoViewable() {
        return autoViewable;
    }

    /**
     * Makes the entity auto viewable or only manually.
     *
     * @param autoViewable should the entity be automatically viewable for close players
     * @see #isAutoViewable()
     */
    public void setAutoViewable(boolean autoViewable) {
        this.autoViewable = autoViewable;
    }

    @Override
    public final boolean addViewer(@NotNull Player player) {
        synchronized (this.entityTypeLock) {
            return addViewer0(player);
        }
    }

    protected boolean addViewer0(@NotNull Player player) {
        if (player == this || !this.viewers.add(player)) {
            return false;
        }
        player.viewableEntities.add(this);

        PlayerConnection playerConnection = player.getPlayerConnection();
        playerConnection.sendPacket(getEntityType().registry().spawnType().getSpawnPacket(this));
        if (hasVelocity()) {
            playerConnection.sendPacket(getVelocityPacket());
        }
        playerConnection.sendPacket(getMetadataPacket());
        // Passenger
        if (hasPassenger()) {
            playerConnection.sendPacket(getPassengersPacket());
        }
        // Head position
        playerConnection.sendPacket(new EntityHeadLookPacket(getEntityId(), position.yaw()));
        return true;
    }

    @Override
    public final boolean removeViewer(@NotNull Player player) {
        synchronized (this.entityTypeLock) {
            return removeViewer0(player);
        }
    }

    protected boolean removeViewer0(@NotNull Player player) {
        if (player == this || !viewers.remove(player)) {
            return false;
        }
        player.getPlayerConnection().sendPacket(new DestroyEntitiesPacket(getEntityId()));
        player.viewableEntities.remove(this);
        return true;
    }

    @NotNull
    @Override
    public Set<Player> getViewers() {
        return unmodifiableViewers;
    }

    /**
     * Changes the entity type of this entity.
     * <p>
     * Works by changing the internal entity type field and by calling {@link #removeViewer(Player)}
     * followed by {@link #addViewer(Player)} to all current viewers.
     * <p>
     * Be aware that this only change the visual of the entity, the {@link net.minestom.server.collision.BoundingBox}
     * will not be modified.
     *
     * @param entityType the new entity type
     */
    public void switchEntityType(@NotNull EntityType entityType) {
        synchronized (entityTypeLock) {
            this.entityType = entityType;
            this.metadata = new Metadata(this);
            this.entityMeta = EntityTypeImpl.createMeta(entityType, this, this.metadata);

            Set<Player> viewers = new HashSet<>(getViewers());
            getViewers().forEach(this::removeViewer0);
            viewers.forEach(this::addViewer0);
        }
    }

    @NotNull
    @Override
    public Set<Permission> getAllPermissions() {
        return permissions;
    }

    /**
     * Updates the entity, called every tick.
     * <p>
     * Ignored if {@link #getInstance()} returns null.
     *
     * @param time the update time in milliseconds
     */
    @Override
    public void tick(long time) {
        if (instance == null)
            return;

        // Scheduled remove
        if (scheduledRemoveTime != 0) {
            final boolean finished = time >= scheduledRemoveTime;
            if (finished) {
                remove();
                return;
            }
        }

        // Instant remove
        if (shouldRemove()) {
            remove();
            return;
        }

        // Fix current chunk being null if the entity has been spawned before
        if (currentChunk == null) {
            refreshCurrentChunk(instance.getChunkAt(position));
        }

        // Check if the entity chunk is loaded
        if (!ChunkUtils.isLoaded(currentChunk)) {
            // No update for entities in unloaded chunk
            return;
        }

        // scheduled tasks
        if (!nextTick.isEmpty()) {
            Consumer<Entity> callback;
            while ((callback = nextTick.poll()) != null) {
                callback.accept(this);
            }
        }

        // Entity tick
        {
            // Cache the number of "gravity tick"
            this.gravityTickCount = onGround ? 0 : gravityTickCount + 1;
            velocityTick();

            // handle block contacts
            // TODO do not call every tick (it is pretty expensive)
            final int minX = (int) Math.floor(boundingBox.getMinX());
            final int maxX = (int) Math.ceil(boundingBox.getMaxX());
            final int minY = (int) Math.floor(boundingBox.getMinY());
            final int maxY = (int) Math.ceil(boundingBox.getMaxY());
            final int minZ = (int) Math.floor(boundingBox.getMinZ());
            final int maxZ = (int) Math.ceil(boundingBox.getMaxZ());
            for (int y = minY; y <= maxY; y++) {
                for (int x = minX; x <= maxX; x++) {
                    for (int z = minZ; z <= maxZ; z++) {
                        final Chunk chunk = ChunkUtils.retrieve(instance, currentChunk, x, z);
                        if (!ChunkUtils.isLoaded(chunk))
                            continue;
                        final Block block = chunk.getBlock(x, y, z, BlockGetter.Condition.CACHED);
                        if (block == null)
                            continue;
                        final BlockHandler handler = block.handler();
                        if (handler != null) {
                            // checks that we are actually in the block, and not just here because of a rounding error
                            if (boundingBox.intersectWithBlock(x, y, z)) {
                                // TODO: replace with check with custom block bounding box
                                handler.onTouch(new BlockHandler.Touch(block, instance, new Vec(x, y, z), this));
                            }
                        }
                    }
                }
            }

            handleVoid();

            // Call the abstract update method
            update(time);

            ticks++;
            EventDispatcher.call(tickEvent); // reuse tickEvent to avoid recreating it each tick

            // remove expired effects
            if (!effects.isEmpty()) {
                this.effects.removeIf(timedPotion -> {
                    final long potionTime = (long) timedPotion.getPotion().getDuration() * MinecraftServer.TICK_MS;
                    // Remove if the potion should be expired
                    if (time >= timedPotion.getStartingTime() + potionTime) {
                        // Send the packet that the potion should no longer be applied
                        timedPotion.getPotion().sendRemovePacket(this);
                        EventDispatcher.call(new EntityPotionRemoveEvent(this, timedPotion.getPotion()));
                        return true;
                    }
                    return false;
                });
            }
        }
        // Scheduled synchronization
        if (!Cooldown.hasCooldown(time, lastAbsoluteSynchronizationTime, getSynchronizationCooldown())) {
            synchronizePosition(false);
        }
        if (shouldRemove() && !MinecraftServer.isStopping()) {
            remove();
        }
    }

    private void velocityTick() {
        final boolean isSocketClient = PlayerUtils.isSocketClient(this);
        if (isSocketClient) {
            // Calculate velocity from client
            velocity = position.sub(previousPosition).asVec().mul(MinecraftServer.TICK_PER_SECOND);
            previousPosition = position;
            return;
        }

        final boolean noGravity = hasNoGravity();
        final boolean hasVelocity = hasVelocity();
        if (!hasVelocity && noGravity) {
            return;
        }
        final float tps = MinecraftServer.TICK_PER_SECOND;
        final Vec currentVelocity = getVelocity();
        final Vec deltaPos = new Vec(
                currentVelocity.x() / tps,
                currentVelocity.y() / tps - (noGravity ? 0 : gravityAcceleration),
                currentVelocity.z() / tps
        );

        final Pos newPosition;
        final Vec newVelocity;
        if (this.hasPhysics) {
            final var physicsResult = CollisionUtils.handlePhysics(this, deltaPos);
            this.onGround = physicsResult.isOnGround();
            newPosition = physicsResult.newPosition();
            newVelocity = physicsResult.newVelocity();
        } else {
            newVelocity = deltaPos;
            newPosition = position.add(currentVelocity.div(20));
        }

        // World border collision
        final var finalVelocityPosition = CollisionUtils.applyWorldBorder(instance, position, newPosition);
        if (finalVelocityPosition.samePoint(position)) {
            this.velocity = Vec.ZERO;
            if (hasVelocity) {
                sendPacketToViewers(getVelocityPacket());
            }
            return;
        }
        final Chunk finalChunk = ChunkUtils.retrieve(instance, currentChunk, finalVelocityPosition);
        if (!ChunkUtils.isLoaded(finalChunk)) {
            // Entity shouldn't be updated when moving in an unloaded chunk
            return;
        }

        if (this instanceof ItemEntity) {
            // TODO find other exceptions
            this.position = finalVelocityPosition;
            refreshCoordinate(finalVelocityPosition);
        } else {
            refreshPosition(finalVelocityPosition, true);
        }

        // Update velocity
        if (hasVelocity || !newVelocity.isZero()) {
<<<<<<< HEAD
            final double drag = this.onGround ?
                    finalChunk.getBlock(position).registry().friction() : 0.91;
            this.velocity = newVelocity
                    // Convert from block/tick to block/sec
                    .mul(tps)
                    // Apply drag
                    .apply((x, y, z) -> new Vec(
                            x * drag,
                            !noGravity ? y * (1 - gravityDragPerTick) : y,
                            z * drag
                    ))
                    // Prevent infinitely decreasing velocity
                    .apply(Vec.Operator.EPSILON);
=======
            if (onGround && isSocketClient) {
                // Stop player velocity
                this.velocity = Vec.ZERO;
            } else {
                final double airDrag = this instanceof LivingEntity ? 0.91 : 0.98;
                final double drag = this.onGround ?
                        finalChunk.getBlock(position).registry().friction() : airDrag;
                this.velocity = newVelocity
                        // Convert from block/tick to block/sec
                        .mul(tps)
                        // Apply drag
                        .apply((x, y, z) -> new Vec(
                                x * drag,
                                !noGravity ? y * (1 - gravityDragPerTick) : y,
                                z * drag
                        ))
                        // Prevent infinitely decreasing velocity
                        .apply(Vec.Operator.EPSILON);
            }
>>>>>>> 23c76bc7
        }
        // Verify if velocity packet has to be sent
        if (hasVelocity || gravityTickCount > 0) {
            sendPacketToViewers(getVelocityPacket());
        }
    }

    /**
     * Gets the number of ticks this entity has been active for.
     *
     * @return the number of ticks this entity has been active for
     */
    public long getAliveTicks() {
        return ticks;
    }

    /**
     * How does this entity handle being in the void?
     */
    protected void handleVoid() {
        // Kill if in void
        if (getInstance().isInVoid(this.position)) {
            remove();
        }
    }

    /**
     * Each entity has an unique id (server-wide) which will change after a restart.
     *
     * @return the unique entity id
     * @see Entity#getEntity(int) to retrive an entity based on its id
     */
    public int getEntityId() {
        return id;
    }

    /**
     * Returns the entity type.
     *
     * @return the entity type
     */
    @NotNull
    public EntityType getEntityType() {
        return entityType;
    }

    /**
     * Gets the entity {@link UUID}.
     *
     * @return the entity unique id
     */
    @NotNull
    public UUID getUuid() {
        return uuid;
    }

    /**
     * Changes the internal entity UUID, mostly unsafe.
     *
     * @param uuid the new entity uuid
     */
    public void setUuid(@NotNull UUID uuid) {
        // Refresh internal map
        Entity.ENTITY_BY_UUID.remove(this.uuid);
        Entity.ENTITY_BY_UUID.put(uuid, this);

        this.uuid = uuid;
    }

    /**
     * Returns false just after instantiation, set to true after calling {@link #setInstance(Instance)}.
     *
     * @return true if the entity has been linked to an instance, false otherwise
     */
    public boolean isActive() {
        return isActive;
    }

    /**
     * Is used to check collision with coordinates or other blocks/entities.
     *
     * @return the entity bounding box
     */
    @NotNull
    public BoundingBox getBoundingBox() {
        return boundingBox;
    }

    /**
     * Changes the internal entity bounding box.
     * <p>
     * WARNING: this does not change the entity hit-box which is client-side.
     *
     * @param x the bounding box X size
     * @param y the bounding box Y size
     * @param z the bounding box Z size
     */
    public void setBoundingBox(double x, double y, double z) {
        this.boundingBox = new BoundingBox(this, x, y, z);
    }

    /**
     * Changes the internal entity bounding box.
     * <p>
     * WARNING: this does not change the entity hit-box which is client-side.
     *
     * @param boundingBox the new bounding box
     */
    public void setBoundingBox(BoundingBox boundingBox) {
        this.boundingBox = boundingBox;
    }

    /**
     * Convenient method to get the entity current chunk.
     *
     * @return the entity chunk, can be null even if unlikely
     */
    public @Nullable Chunk getChunk() {
        return currentChunk;
    }

    @ApiStatus.Internal
    protected void refreshCurrentChunk(Chunk currentChunk) {
        this.currentChunk = currentChunk;
        MinecraftServer.getUpdateManager().getThreadProvider().updateEntity(this);
    }

    /**
     * Gets the entity current instance.
     *
     * @return the entity instance, can be null if the entity doesn't have an instance yet
     */
    public @Nullable Instance getInstance() {
        return instance;
    }

    /**
     * Changes the entity instance, i.e. spawns it.
     *
     * @param instance      the new instance of the entity
     * @param spawnPosition the spawn position for the entity.
     * @return a {@link CompletableFuture} called once the entity's instance has been set,
     * this is due to chunks needing to load
     * @throws IllegalStateException if {@code instance} has not been registered in {@link InstanceManager}
     */
    public CompletableFuture<Void> setInstance(@NotNull Instance instance, @NotNull Pos spawnPosition) {
        Check.stateCondition(!instance.isRegistered(),
                "Instances need to be registered, please use InstanceManager#registerInstance or InstanceManager#registerSharedInstance");
        final Instance previousInstance = this.instance;
        if (previousInstance != null) {
            previousInstance.UNSAFE_removeEntity(this);
        }
        this.position = spawnPosition;
        this.previousPosition = spawnPosition;
        this.isActive = true;
        this.instance = instance;
        return instance.loadOptionalChunk(position).thenAccept(chunk -> {
            Check.notNull(chunk, "Entity has been placed in an unloaded chunk!");
            refreshCurrentChunk(chunk);
            instance.UNSAFE_addEntity(this);
            spawn();
            EventDispatcher.call(new EntitySpawnEvent(this, instance));
        });
    }

    public CompletableFuture<Void> setInstance(@NotNull Instance instance, @NotNull Point spawnPosition) {
        return setInstance(instance, Pos.fromPoint(spawnPosition));
    }

    /**
     * Changes the entity instance.
     *
     * @param instance the new instance of the entity
     * @return a {@link CompletableFuture} called once the entity's instance has been set,
     * this is due to chunks needing to load
     * @throws NullPointerException  if {@code instance} is null
     * @throws IllegalStateException if {@code instance} has not been registered in {@link InstanceManager}
     */
    public CompletableFuture<Void> setInstance(@NotNull Instance instance) {
        return setInstance(instance, this.position);
    }

    /**
     * Gets the entity current velocity.
     *
     * @return the entity current velocity
     */
    public @NotNull Vec getVelocity() {
        return velocity;
    }

    /**
     * Changes the entity velocity and calls {@link EntityVelocityEvent}.
     * <p>
     * The final velocity can be cancelled or modified by the event.
     *
     * @param velocity the new entity velocity
     */
    public void setVelocity(@NotNull Vec velocity) {
        EntityVelocityEvent entityVelocityEvent = new EntityVelocityEvent(this, velocity);
        EventDispatcher.callCancellable(entityVelocityEvent, () -> {
            this.velocity = entityVelocityEvent.getVelocity();
            sendPacketToViewersAndSelf(getVelocityPacket());
        });
    }

    /**
     * Gets if the entity currently has a velocity applied.
     *
     * @return true if velocity is not set to 0
     */
    public boolean hasVelocity() {
        return !velocity.isZero();
    }

    /**
     * Gets the gravity drag per tick.
     *
     * @return the gravity drag per tick in block
     */
    public double getGravityDragPerTick() {
        return gravityDragPerTick;
    }

    /**
     * Gets the gravity acceleration.
     *
     * @return the gravity acceleration in block
     */
    public double getGravityAcceleration() {
        return gravityAcceleration;
    }

    /**
     * Gets the number of tick this entity has been applied gravity.
     *
     * @return the number of tick of which gravity has been consequently applied
     */
    public int getGravityTickCount() {
        return gravityTickCount;
    }

    /**
     * Changes the gravity of the entity.
     *
     * @param gravityDragPerTick  the gravity drag per tick in block
     * @param gravityAcceleration the gravity acceleration in block
     * @see <a href="https://minecraft.gamepedia.com/Entity#Motion_of_entities">Entities motion</a>
     */
    public void setGravity(double gravityDragPerTick, double gravityAcceleration) {
        this.gravityDragPerTick = gravityDragPerTick;
        this.gravityAcceleration = gravityAcceleration;
    }

    public double getDistance(@NotNull Point point) {
        return getPosition().distance(point);
    }

    /**
     * Gets the distance between two entities.
     *
     * @param entity the entity to get the distance from
     * @return the distance between this and {@code entity}
     */
    public double getDistance(@NotNull Entity entity) {
        return getDistance(entity.getPosition());
    }

    /**
     * Gets the distance squared between two entities.
     *
     * @param entity the entity to get the distance from
     * @return the distance squared between this and {@code entity}
     */
    public double getDistanceSquared(@NotNull Entity entity) {
        return getPosition().distanceSquared(entity.getPosition());
    }

    /**
     * Gets the entity vehicle or null.
     *
     * @return the entity vehicle, or null if there is not any
     */
    @Nullable
    public Entity getVehicle() {
        return vehicle;
    }

    /**
     * Adds a new passenger to this entity.
     *
     * @param entity the new passenger
     * @throws NullPointerException  if {@code entity} is null
     * @throws IllegalStateException if {@link #getInstance()} returns null
     */
    public void addPassenger(@NotNull Entity entity) {
        Check.stateCondition(instance == null, "You need to set an instance using Entity#setInstance");

        if (entity.getVehicle() != null) {
            entity.getVehicle().removePassenger(entity);
        }

        this.passengers.add(entity);
        entity.vehicle = this;

        sendPacketToViewersAndSelf(getPassengersPacket());
    }

    /**
     * Removes a passenger to this entity.
     *
     * @param entity the passenger to remove
     * @throws NullPointerException  if {@code entity} is null
     * @throws IllegalStateException if {@link #getInstance()} returns null
     */
    public void removePassenger(@NotNull Entity entity) {
        Check.stateCondition(instance == null, "You need to set an instance using Entity#setInstance");

        if (!passengers.remove(entity))
            return;
        entity.vehicle = null;
        sendPacketToViewersAndSelf(getPassengersPacket());
    }

    /**
     * Gets if the entity has any passenger.
     *
     * @return true if the entity has any passenger, false otherwise
     */
    public boolean hasPassenger() {
        return !passengers.isEmpty();
    }

    /**
     * Gets the entity passengers.
     *
     * @return an unmodifiable list containing all the entity passengers
     */
    @NotNull
    public Set<Entity> getPassengers() {
        return Collections.unmodifiableSet(passengers);
    }

    @NotNull
    protected SetPassengersPacket getPassengersPacket() {
        SetPassengersPacket passengersPacket = new SetPassengersPacket();
        passengersPacket.vehicleEntityId = getEntityId();

        int[] passengers = new int[this.passengers.size()];
        int counter = 0;
        for (Entity passenger : this.passengers) {
            passengers[counter++] = passenger.getEntityId();
        }

        passengersPacket.passengersId = passengers;
        return passengersPacket;
    }

    /**
     * Entity statuses can be found <a href="https://wiki.vg/Entity_statuses">here</a>.
     *
     * @param status the status to trigger
     */
    public void triggerStatus(byte status) {
        sendPacketToViewersAndSelf(new EntityStatusPacket(getEntityId(), status));
    }

    /**
     * Gets if the entity is on fire.
     *
     * @return true if the entity is in fire, false otherwise
     */
    public boolean isOnFire() {
        return this.entityMeta.isOnFire();
    }

    /**
     * Sets the entity in fire visually.
     * <p>
     * WARNING: if you want to apply damage or specify a duration,
     * see {@link LivingEntity#setFireForDuration(int, TemporalUnit)}.
     *
     * @param fire should the entity be set in fire
     */
    public void setOnFire(boolean fire) {
        this.entityMeta.setOnFire(fire);
    }

    /**
     * Gets if the entity is sneaking.
     * <p>
     * WARNING: this can be bypassed by hacked client, this is only what the client told the server.
     *
     * @return true if the player is sneaking
     */
    public boolean isSneaking() {
        return this.entityMeta.isSneaking();
    }

    /**
     * Makes the entity sneak.
     * <p>
     * WARNING: this will not work for the client itself.
     *
     * @param sneaking true to make the entity sneak
     */
    public void setSneaking(boolean sneaking) {
        setPose(sneaking ? Pose.SNEAKING : Pose.STANDING);
        this.entityMeta.setSneaking(sneaking);
    }

    /**
     * Gets if the player is sprinting.
     * <p>
     * WARNING: this can be bypassed by hacked client, this is only what the client told the server.
     *
     * @return true if the player is sprinting
     */
    public boolean isSprinting() {
        return this.entityMeta.isSprinting();
    }

    /**
     * Makes the entity sprint.
     * <p>
     * WARNING: this will not work on the client itself.
     *
     * @param sprinting true to make the entity sprint
     */
    public void setSprinting(boolean sprinting) {
        this.entityMeta.setSprinting(sprinting);
    }

    /**
     * Gets if the entity is invisible or not.
     *
     * @return true if the entity is invisible, false otherwise
     */
    public boolean isInvisible() {
        return this.entityMeta.isInvisible();
    }

    /**
     * Changes the internal invisible value and send a {@link EntityMetaDataPacket}
     * to make visible or invisible the entity to its viewers.
     *
     * @param invisible true to set the entity invisible, false otherwise
     */
    public void setInvisible(boolean invisible) {
        this.entityMeta.setInvisible(invisible);
    }

    /**
     * Gets if the entity is glowing or not.
     *
     * @return true if the entity is glowing, false otherwise
     */
    public boolean isGlowing() {
        return this.entityMeta.isHasGlowingEffect();
    }

    /**
     * Sets or remove the entity glowing effect.
     *
     * @param glowing true to make the entity glows, false otherwise
     */
    public void setGlowing(boolean glowing) {
        this.entityMeta.setHasGlowingEffect(glowing);
    }

    /**
     * Gets the current entity pose.
     *
     * @return the entity pose
     */
    @NotNull
    public Pose getPose() {
        return this.entityMeta.getPose();
    }

    /**
     * Changes the entity pose.
     * <p>
     * The internal {@code crouched} and {@code swimming} field will be
     * updated accordingly.
     *
     * @param pose the new entity pose
     */
    public void setPose(@NotNull Pose pose) {
        this.entityMeta.setPose(pose);
    }

    /**
     * Gets the entity custom name.
     *
     * @return the custom name of the entity, null if there is not
     */
    public @Nullable Component getCustomName() {
        return this.entityMeta.getCustomName();
    }

    /**
     * Changes the entity custom name.
     *
     * @param customName the custom name of the entity, null to remove it
     */
    public void setCustomName(@Nullable Component customName) {
        this.entityMeta.setCustomName(customName);
    }

    /**
     * Gets the custom name visible metadata field.
     *
     * @return true if the custom name is visible, false otherwise
     */
    public boolean isCustomNameVisible() {
        return this.entityMeta.isCustomNameVisible();
    }

    /**
     * Changes the internal custom name visible field and send a {@link EntityMetaDataPacket}
     * to update the entity state to its viewers.
     *
     * @param customNameVisible true to make the custom name visible, false otherwise
     */
    public void setCustomNameVisible(boolean customNameVisible) {
        this.entityMeta.setCustomNameVisible(customNameVisible);
    }

    public boolean isSilent() {
        return this.entityMeta.isSilent();
    }

    public void setSilent(boolean silent) {
        this.entityMeta.setSilent(silent);
    }

    /**
     * Gets the noGravity metadata field.
     *
     * @return true if the entity ignore gravity, false otherwise
     */
    public boolean hasNoGravity() {
        return this.entityMeta.isHasNoGravity();
    }

    /**
     * Changes the noGravity metadata field and change the gravity behaviour accordingly.
     *
     * @param noGravity should the entity ignore gravity
     */
    public void setNoGravity(boolean noGravity) {
        this.entityMeta.setHasNoGravity(noGravity);
    }

    /**
     * Updates internal fields and sends updates.
     *
     * @param newPosition the new position
     */
    @ApiStatus.Internal
    public void refreshPosition(@NotNull final Pos newPosition, boolean ignoreView) {
        final var previousPosition = this.position;
        final Pos position = ignoreView ? previousPosition.withCoord(newPosition) : newPosition;
        if (position.equals(lastSyncedPosition)) return;
        this.position = position;
        if (!position.samePoint(previousPosition)) {
            refreshCoordinate(position);
        }
        final boolean viewChange = !position.sameView(lastSyncedPosition);
        final double distanceX = Math.abs(position.x() - lastSyncedPosition.x());
        final double distanceY = Math.abs(position.y() - lastSyncedPosition.y());
        final double distanceZ = Math.abs(position.z() - lastSyncedPosition.z());
        final boolean positionChange = (distanceX + distanceY + distanceZ) > 0;
        if (distanceX > 8 || distanceY > 8 || distanceZ > 8) {
            sendPacketToViewers(new EntityTeleportPacket(getEntityId(), position, isOnGround()));
        } else if (positionChange && viewChange) {
            sendPacketToViewers(EntityPositionAndRotationPacket.getPacket(getEntityId(), position,
                    lastSyncedPosition, isOnGround()));
            // Fix head rotation
            sendPacketToViewers(new EntityHeadLookPacket(getEntityId(), position.yaw()));
        } else if (positionChange) {
            sendPacketToViewers(EntityPositionPacket.getPacket(getEntityId(), position, lastSyncedPosition, onGround));
        } else if (viewChange) {
            sendPacketToViewers(new EntityHeadLookPacket(getEntityId(), position.yaw()));
            sendPacketToViewers(new EntityRotationPacket(getEntityId(), position.yaw(), position.pitch(), onGround));
        }
        this.lastAbsoluteSynchronizationTime = System.currentTimeMillis();
        this.lastSyncedPosition = position;
    }

    @ApiStatus.Internal
    public void refreshPosition(@NotNull final Pos newPosition) {
        refreshPosition(newPosition, false);
    }

    /**
     * Used to refresh the entity and its passengers position
     * - put the entity in the right instance chunk
     * - update the viewable chunks (load and unload)
     * - add/remove players from the viewers list if {@link #isAutoViewable()} is enabled
     * <p>
     * WARNING: unsafe, should only be used internally in Minestom. Use {@link #teleport(Pos)} instead.
     *
     * @param newPosition the new position
     */
    private void refreshCoordinate(Point newPosition) {
        if (hasPassenger()) {
            for (Entity passenger : getPassengers()) {
                passenger.position = passenger.position.withCoord(newPosition);
                passenger.previousPosition = passenger.position;
                passenger.refreshCoordinate(newPosition);
            }
        }
        final Instance instance = getInstance();
        if (instance != null) {
            final int lastChunkX = currentChunk.getChunkX();
            final int lastChunkZ = currentChunk.getChunkZ();
            final int newChunkX = ChunkUtils.getChunkCoordinate(newPosition.x());
            final int newChunkZ = ChunkUtils.getChunkCoordinate(newPosition.z());
            if (lastChunkX != newChunkX || lastChunkZ != newChunkZ) {
                // Entity moved in a new chunk
                final Chunk newChunk = instance.getChunk(newChunkX, newChunkZ);
                Check.notNull(newChunk, "The entity {0} tried to move in an unloaded chunk at {1}", getEntityId(), newPosition);
                instance.UNSAFE_switchEntityChunk(this, currentChunk, newChunk);
                if (this instanceof Player) {
                    // Refresh player view
                    final Player player = (Player) this;
                    player.refreshVisibleChunks(newChunk);
                    player.refreshVisibleEntities(newChunk);
                }
                refreshCurrentChunk(newChunk);
            }
        }
    }

    /**
     * Gets the entity position.
     *
     * @return the current position of the entity
     */
    public @NotNull Pos getPosition() {
        return position;
    }

    /**
     * Gets the entity eye height.
     * <p>
     * Default to {@link BoundingBox#getHeight()}x0.85
     *
     * @return the entity eye height
     */
    public double getEyeHeight() {
        return boundingBox.getHeight() * 0.85;
    }

    /**
     * Gets all the potion effect of this entity.
     *
     * @return an unmodifiable list of all this entity effects
     */
    @NotNull
    public List<TimedPotion> getActiveEffects() {
        return Collections.unmodifiableList(effects);
    }

    /**
     * Adds an effect to an entity.
     *
     * @param potion The potion to add
     */
    public void addEffect(@NotNull Potion potion) {
        removeEffect(potion.getEffect());
        this.effects.add(new TimedPotion(potion, System.currentTimeMillis()));
        potion.sendAddPacket(this);
        EventDispatcher.call(new EntityPotionAddEvent(this, potion));
    }

    /**
     * Removes effect from entity, if it has it.
     *
     * @param effect The effect to remove
     */
    public void removeEffect(@NotNull PotionEffect effect) {
        this.effects.removeIf(timedPotion -> {
            if (timedPotion.getPotion().getEffect() == effect) {
                timedPotion.getPotion().sendRemovePacket(this);
                EventDispatcher.call(new EntityPotionRemoveEvent(this, timedPotion.getPotion()));
                return true;
            }
            return false;
        });
    }

    /**
     * Removes all the effects currently applied to the entity.
     */
    public void clearEffects() {
        for (TimedPotion timedPotion : effects) {
            timedPotion.getPotion().sendRemovePacket(this);
            EventDispatcher.call(new EntityPotionRemoveEvent(this, timedPotion.getPotion()));
        }
        this.effects.clear();
    }

    /**
     * Removes the entity from the server immediately.
     * <p>
     * WARNING: this does not trigger {@link EntityDeathEvent}.
     */
    public void remove() {
        if (isRemoved()) return;
        // Remove passengers if any (also done with LivingEntity#kill)
        if (hasPassenger()) {
            getPassengers().forEach(this::removePassenger);
        }
        var vehicle = this.vehicle;
        if (vehicle != null) {
            vehicle.removePassenger(this);
        }
        MinecraftServer.getUpdateManager().getThreadProvider().removeEntity(this);
        this.removed = true;
        this.shouldRemove = true;
        Entity.ENTITY_BY_ID.remove(id);
        Entity.ENTITY_BY_UUID.remove(uuid);
        if (instance != null) {
            instance.UNSAFE_removeEntity(this);
        }
    }

    /**
     * Gets if this entity has been removed.
     *
     * @return true if this entity is removed
     */
    public boolean isRemoved() {
        return removed;
    }

    /**
     * Triggers {@link #remove()} after the specified time.
     *
     * @param delay        the time before removing the entity,
     *                     0 to cancel the removing
     * @param temporalUnit the unit of the delay
     */
    public void scheduleRemove(long delay, @NotNull TemporalUnit temporalUnit) {
        scheduleRemove(Duration.of(delay, temporalUnit));
    }

    /**
     * Triggers {@link #remove()} after the specified time.
     *
     * @param delay the time before removing the entity,
     *              0 to cancel the removing
     */
    public void scheduleRemove(Duration delay) {
        if (delay.isZero()) { // Cancel the scheduled remove
            this.scheduledRemoveTime = 0;
            return;
        }
        this.scheduledRemoveTime = System.currentTimeMillis() + delay.toMillis();
    }

    /**
     * Gets if the entity removal has been scheduled with {@link #scheduleRemove(Duration)}.
     *
     * @return true if the entity removal has been scheduled
     */
    public boolean isRemoveScheduled() {
        return scheduledRemoveTime != 0;
    }

    protected @NotNull Vec getVelocityForPacket() {
        return this.velocity.mul(8000f / MinecraftServer.TICK_PER_SECOND);
    }

    protected @NotNull EntityVelocityPacket getVelocityPacket() {
        return new EntityVelocityPacket(getEntityId(), getVelocityForPacket());
    }

    /**
     * Gets an {@link EntityMetaDataPacket} sent when adding viewers. Used for synchronization.
     *
     * @return The {@link EntityMetaDataPacket} related to this entity
     */
    public @NotNull EntityMetaDataPacket getMetadataPacket() {
        return new EntityMetaDataPacket(getEntityId(), metadata.getEntries());
    }

    /**
     * Used to synchronize entity position with viewers by sending an
     * {@link EntityTeleportPacket} to viewers, in case of a player this is
     * overridden in order to send an additional {@link PlayerPositionAndLookPacket}
     * to itself.
     *
     * @param includeSelf if {@code true} and this is a {@link Player} an additional {@link PlayerPositionAndLookPacket}
     *                    will be sent to the player itself
     */
    @ApiStatus.Internal
    protected void synchronizePosition(boolean includeSelf) {
        sendPacketToViewers(new EntityTeleportPacket(getEntityId(), position, isOnGround()));
        this.lastAbsoluteSynchronizationTime = System.currentTimeMillis();
        this.lastSyncedPosition = position;
    }

    /**
     * Asks for a synchronization (position) to happen during next entity tick.
     */
    public void askSynchronization() {
        this.lastAbsoluteSynchronizationTime = 0;
    }

    /**
     * Set custom cooldown for position synchronization.
     *
     * @param cooldown custom cooldown for position synchronization.
     */
    public void setCustomSynchronizationCooldown(@Nullable Duration cooldown) {
        this.customSynchronizationCooldown = cooldown;
    }

    @Override
    public @NotNull HoverEvent<ShowEntity> asHoverEvent(@NotNull UnaryOperator<ShowEntity> op) {
        return HoverEvent.showEntity(ShowEntity.of(this.entityType, this.uuid));
    }

    private Duration getSynchronizationCooldown() {
        return Objects.requireNonNullElse(this.customSynchronizationCooldown, SYNCHRONIZATION_COOLDOWN);
    }

    @ApiStatus.Experimental
    public <T extends Entity> @NotNull Acquirable<T> getAcquirable() {
        return (Acquirable<T>) acquirable;
    }

    @ApiStatus.Experimental
    public <T extends Entity> @NotNull Acquirable<T> getAcquirable(@NotNull Class<T> clazz) {
        return (Acquirable<T>) acquirable;
    }

    @Override
    public <T> @Nullable T getTag(@NotNull Tag<T> tag) {
        return tag.read(nbtCompound);
    }

    @Override
    public <T> void setTag(@NotNull Tag<T> tag, @Nullable T value) {
        tag.write(nbtCompound, value);
    }

    /**
     * Applies knockback to the entity
     *
     * @param strength the strength of the knockback, 0.4 is the vanilla value for a bare hand hit
     * @param x        knockback on x axle, for default knockback use the following formula <pre>sin(attacker.yaw * (pi/180))</pre>
     * @param z        knockback on z axle, for default knockback use the following formula <pre>-cos(attacker.yaw * (pi/180))</pre>
     */
    public void takeKnockback(final float strength, final double x, final double z) {
        if (strength > 0) {
            //TODO check possible side effects of unnatural TPS (other than 20TPS)
            final Vec velocityModifier = new Vec(x, z)
                    .normalize()
                    .mul(strength * MinecraftServer.TICK_PER_SECOND / 2);
            setVelocity(new Vec(velocity.x() / 2d - velocityModifier.x(),
                    onGround ? Math.min(.4d, velocity.y() / 2d + strength) * MinecraftServer.TICK_PER_SECOND : velocity.y(),
                    velocity.z() / 2d - velocityModifier.z()
            ));
        }
    }

    public enum Pose {
        STANDING,
        FALL_FLYING,
        SLEEPING,
        SWIMMING,
        SPIN_ATTACK,
        SNEAKING,
        DYING
    }

    protected boolean shouldRemove() {
        return shouldRemove;
    }
}<|MERGE_RESOLUTION|>--- conflicted
+++ resolved
@@ -557,9 +557,9 @@
 
         // Update velocity
         if (hasVelocity || !newVelocity.isZero()) {
-<<<<<<< HEAD
+            final double airDrag = this instanceof LivingEntity ? 0.91 : 0.98;
             final double drag = this.onGround ?
-                    finalChunk.getBlock(position).registry().friction() : 0.91;
+                    finalChunk.getBlock(position).registry().friction() : airDrag;
             this.velocity = newVelocity
                     // Convert from block/tick to block/sec
                     .mul(tps)
@@ -571,27 +571,6 @@
                     ))
                     // Prevent infinitely decreasing velocity
                     .apply(Vec.Operator.EPSILON);
-=======
-            if (onGround && isSocketClient) {
-                // Stop player velocity
-                this.velocity = Vec.ZERO;
-            } else {
-                final double airDrag = this instanceof LivingEntity ? 0.91 : 0.98;
-                final double drag = this.onGround ?
-                        finalChunk.getBlock(position).registry().friction() : airDrag;
-                this.velocity = newVelocity
-                        // Convert from block/tick to block/sec
-                        .mul(tps)
-                        // Apply drag
-                        .apply((x, y, z) -> new Vec(
-                                x * drag,
-                                !noGravity ? y * (1 - gravityDragPerTick) : y,
-                                z * drag
-                        ))
-                        // Prevent infinitely decreasing velocity
-                        .apply(Vec.Operator.EPSILON);
-            }
->>>>>>> 23c76bc7
         }
         // Verify if velocity packet has to be sent
         if (hasVelocity || gravityTickCount > 0) {
