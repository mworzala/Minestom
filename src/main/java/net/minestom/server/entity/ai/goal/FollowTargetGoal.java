--- conflicted
+++ resolved
@@ -3,11 +3,8 @@
 import net.minestom.server.entity.Entity;
 import net.minestom.server.entity.EntityCreature;
 import net.minestom.server.entity.ai.GoalSelector;
-<<<<<<< HEAD
 import net.minestom.server.lock.Acquirable;
-=======
 import net.minestom.server.entity.pathfinding.Navigator;
->>>>>>> 66817eb9
 import net.minestom.server.utils.MathUtils;
 import net.minestom.server.utils.Position;
 import net.minestom.server.utils.time.UpdateOption;
@@ -46,13 +43,8 @@
 
         if (acquirableTarget != null) {
             final Entity target = acquirableTarget.unsafeUnwrap();
-
-<<<<<<< HEAD
-=======
-        if (target != null) {
             Navigator navigator = entityCreature.getNavigator();
 
->>>>>>> 66817eb9
             lastTargetPos = target.getPosition().clone();
             if (getDistance(lastTargetPos, entityCreature.getPosition()) < 2) {
                 forceEnd = true;
