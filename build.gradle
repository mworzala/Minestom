import org.gradle.internal.os.OperatingSystem

plugins {
    id 'java-library'
    id 'java'
    id 'maven-publish'
    id 'net.ltgt.apt' version '0.10'
    id 'org.jetbrains.kotlin.jvm' version '1.3.72'
}

project.ext.lwjglVersion = "3.2.3"

switch (OperatingSystem.current()) {
    case OperatingSystem.LINUX:
        def osArch = System.getProperty("os.arch")
        project.ext.lwjglNatives = osArch.startsWith("arm") || osArch.startsWith("aarch64")
                ? "natives-linux-${osArch.contains("64") || osArch.startsWith("armv8") ? "arm64" : "arm32"}"
                : "natives-linux"
        break
    case OperatingSystem.MAC_OS:
        project.ext.lwjglNatives = "natives-macos"
        break
    case OperatingSystem.WINDOWS:
        project.ext.lwjglNatives = System.getProperty("os.arch").contains("64") ? "natives-windows" : "natives-windows-x86"
        break
}

allprojects {
    repositories {
        mavenCentral()
        maven { url 'https://libraries.minecraft.net' }
        maven { url 'https://jitpack.io' }
    }
}

group 'net.minestom.server'
version '1.0'

sourceCompatibility = 1.11

sourceSets {
    main {
        java {
            srcDir 'src/main/java'
            srcDir 'src/autogenerated/java'
        }
    }
    generators {
        java {
            srcDir 'src/generators/java'
        }

        compileClasspath += sourceSets.main.runtimeClasspath
        runtimeClasspath += sourceSets.main.runtimeClasspath
    }
    lwjgl {
        java {
            srcDir 'src/lwjgl/java'
        }

        compileClasspath += sourceSets.main.runtimeClasspath
        runtimeClasspath += sourceSets.main.runtimeClasspath
    }
}

// Minestom uses LWJGL libs as optional dependency if interfacing with a GPU is asked
java {
    registerFeature("lwjgl") {
        usingSourceSet(sourceSets.lwjgl)
        withJavadocJar()
        withSourcesJar()
    }
}

dependencies {
    // Junit Testing Framework
    testImplementation 'org.junit.jupiter:junit-jupiter-api:5.6.2'
    testRuntimeOnly('org.junit.jupiter:junit-jupiter-engine:5.6.2')

    // Netty
    api 'io.netty:netty-handler:4.1.45.Final'
    api 'io.netty:netty-codec:4.1.45.Final'
    implementation 'io.netty:netty-transport-native-epoll:4.1.45.Final:linux-x86_64'

    api 'com.github.jhg023:Pbbl:1.0.2'

    // https://mvnrepository.com/artifact/it.unimi.dsi/fastutil
    api 'it.unimi.dsi:fastutil:8.3.0'

    // https://mvnrepository.com/artifact/com.google.code.gson/gson
    api 'com.google.code.gson:gson:2.8.6'

    // Noise library for terrain generation
    // https://jitpack.io/#Articdive/Jnoise
    api 'com.github.Articdive:Jnoise:1.0.0'

    // https://mvnrepository.com/artifact/org.rocksdb/rocksdbjni
    api 'org.rocksdb:rocksdbjni:6.8.1'

    // Logging
    api 'org.apache.logging.log4j:log4j-core:2.13.3'
    // SLF4J is the base logger for most libraries, therefore we can hook it into log4j2.
    api 'org.apache.logging.log4j:log4j-slf4j-impl:2.13.3'

    api 'com.mojang:authlib:1.5.21'

    api 'org.projectlombok:lombok:1.18.12'
    annotationProcessor 'org.projectlombok:lombok:1.18.12'

    // Path finding
    api 'com.github.MadMartian:hydrazine-path-finding:1.3.0'

    api "org.jetbrains.kotlin:kotlin-stdlib-jdk8"
<<<<<<< HEAD
    api 'com.github.jglrxavpok:Hephaistos:v1.0.5'
=======
    api 'com.github.jglrxavpok:Hephaistos:v1.0.4'

    // LWJGL, for map rendering
    lwjglApi platform("org.lwjgl:lwjgl-bom:$lwjglVersion")

    lwjglApi "org.lwjgl:lwjgl"
    lwjglApi "org.lwjgl:lwjgl-egl"
    lwjglApi "org.lwjgl:lwjgl-opengl"
    lwjglApi "org.lwjgl:lwjgl-opengles"
    lwjglApi "org.lwjgl:lwjgl-glfw"
    lwjglRuntimeOnly "org.lwjgl:lwjgl::$lwjglNatives"
    lwjglRuntimeOnly "org.lwjgl:lwjgl-opengl::$lwjglNatives"
    lwjglRuntimeOnly "org.lwjgl:lwjgl-opengles::$lwjglNatives"
    lwjglRuntimeOnly "org.lwjgl:lwjgl-glfw::$lwjglNatives"
}

publishing {
    publications {
        mavenJava(MavenPublication) {
            from components.java
        }
    }
>>>>>>> 01d0e793
}<|MERGE_RESOLUTION|>--- conflicted
+++ resolved
@@ -111,10 +111,7 @@
     api 'com.github.MadMartian:hydrazine-path-finding:1.3.0'
 
     api "org.jetbrains.kotlin:kotlin-stdlib-jdk8"
-<<<<<<< HEAD
     api 'com.github.jglrxavpok:Hephaistos:v1.0.5'
-=======
-    api 'com.github.jglrxavpok:Hephaistos:v1.0.4'
 
     // LWJGL, for map rendering
     lwjglApi platform("org.lwjgl:lwjgl-bom:$lwjglVersion")
@@ -136,5 +133,4 @@
             from components.java
         }
     }
->>>>>>> 01d0e793
 }